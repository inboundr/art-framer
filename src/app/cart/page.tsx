'use client';

import React, { useState } from 'react';
import { AuthenticatedLayout } from '@/components/AuthenticatedLayout';
import { ShoppingCart } from '@/components/ShoppingCart';
import { CheckoutFlow } from '@/components/CheckoutFlow';

export default function CartPage() {
  const [showCheckout, setShowCheckout] = useState(false);

  // Note: CartContext already handles cart fetching on mount and user changes
  // No need to manually refresh here - it causes duplicate fetches and loading state toggles

  const handleCheckout = () => {
    setShowCheckout(true);
  };

  const handleCheckoutSuccess = (orderId: string) => {
    setShowCheckout(false);
    // Redirect to success page or show success message
    window.location.href = `/checkout/success?order_id=${orderId}`;
  };

  const handleCheckoutCancel = () => {
    setShowCheckout(false);
  };

  if (showCheckout) {
    return (
      <AuthenticatedLayout>
        <div className="flex flex-col min-h-screen bg-gray-50">
          {/* Top Spacer - same as other pages */}
          <div className="h-16 min-h-16 self-stretch bg-gray-50" />
          
          {/* Main Content */}
          <div className="flex-1 container mx-auto px-4 py-8">
            <CheckoutFlow
              onSuccess={handleCheckoutSuccess}
              onCancel={handleCheckoutCancel}
            />
          </div>
        </div>
      </AuthenticatedLayout>
    );
  }

  return (
    <AuthenticatedLayout>
      <div className="flex flex-col min-h-screen bg-gray-50">
        {/* Top Spacer - same as other pages */}
        <div className="h-16 min-h-16 self-stretch bg-gray-50" />
        
        {/* Main Content */}
        <div className="flex-1 container mx-auto px-4 py-8">
          <div className="max-w-6xl mx-auto">
<<<<<<< HEAD
            <h1 className="text-3xl font-bold text-gray-900 mb-2">Shopping Cart</h1>
            <p className="text-gray-600 mb-8">
=======
            <h1 className="text-3xl font-bold text-foreground mb-2">Shopping Cart</h1>
            <p className="text-muted-foreground mb-8">
>>>>>>> 638e12a0
              Review your selected items and proceed to checkout.
            </p>
            <ShoppingCart onCheckout={handleCheckout} />
          </div>
        </div>
      </div>
    </AuthenticatedLayout>
  );
}<|MERGE_RESOLUTION|>--- conflicted
+++ resolved
@@ -53,13 +53,8 @@
         {/* Main Content */}
         <div className="flex-1 container mx-auto px-4 py-8">
           <div className="max-w-6xl mx-auto">
-<<<<<<< HEAD
-            <h1 className="text-3xl font-bold text-gray-900 mb-2">Shopping Cart</h1>
-            <p className="text-gray-600 mb-8">
-=======
             <h1 className="text-3xl font-bold text-foreground mb-2">Shopping Cart</h1>
             <p className="text-muted-foreground mb-8">
->>>>>>> 638e12a0
               Review your selected items and proceed to checkout.
             </p>
             <ShoppingCart onCheckout={handleCheckout} />
