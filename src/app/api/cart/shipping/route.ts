--- conflicted
+++ resolved
@@ -4,8 +4,6 @@
 import { z } from 'zod';
 import type { ShippingItem } from '@/lib/shipping';
 
-<<<<<<< HEAD
-=======
 // Helper function to get product attributes based on SKU type
 function getProductAttributesForSku(sku: string, frameStyle: string): Record<string, string> {
   const attributes: Record<string, string> = {};
@@ -54,7 +52,6 @@
   return attributes;
 }
 
->>>>>>> 638e12a0
 const ShippingAddressSchema = z.object({
   countryCode: z.string().min(2).max(2),
   stateOrCounty: z.string().optional(),
@@ -65,19 +62,12 @@
 
 export async function POST(request: NextRequest) {
   try {
-<<<<<<< HEAD
-=======
     console.log('Cart Shipping API: Starting request');
     
->>>>>>> 638e12a0
     // JWT-only authentication
     const { user, error: authError } = await authenticateRequest(request);
     
     if (authError || !user) {
-<<<<<<< HEAD
-      return NextResponse.json({ error: 'Unauthorized' }, { status: 401 });
-    }
-=======
       console.log('Cart Shipping API: Authentication failed', { error: authError });
       return NextResponse.json({ error: 'Unauthorized' }, { status: 401 });
     }
@@ -86,7 +76,6 @@
       userId: user.id, 
       userEmail: user.email 
     });
->>>>>>> 638e12a0
 
     const body = await request.json();
     const validatedAddress = ShippingAddressSchema.parse(body);
