'use client';

import React, { useState } from 'react';
import { Button } from '@/components/ui/button';
import { Card, CardContent, CardHeader, CardTitle } from '@/components/ui/card';
import { Badge } from '@/components/ui/badge';
import { Input } from '@/components/ui/input';
import { Label } from '@/components/ui/label';
import { Separator } from '@/components/ui/separator';
import { Dialog, DialogContent, DialogHeader, DialogTitle, DialogTrigger } from '@/components/ui/dialog';
import { 
  ShoppingCart as ShoppingCartIcon, 
  Plus, 
  Minus, 
  Trash2, 
  X,
  CreditCard,
  Truck,
  Shield
} from 'lucide-react';
import { useCart } from '@/contexts/CartContext';
import { useAuth } from '@/hooks/useAuth';
import { useToast } from '@/hooks/use-toast';
import { getProxiedImageUrl } from '@/lib/utils/imageProxy';
import { FramePreview } from '@/components/FramePreview';
import { formatSizeWithCm } from '@/lib/utils/size-conversion';
import { createClient } from '@supabase/supabase-js';

interface ShoppingCartProps {
  onCheckout?: () => void;
  showAsModal?: boolean;
  trigger?: React.ReactNode;
}

export function ShoppingCart({ onCheckout, showAsModal = false, trigger }: ShoppingCartProps) {
  const normalizeImageUrl = (url?: string | null) => {
    if (!url) return '';
    if (url.startsWith('http://') || url.startsWith('https://')) return url;
    try {
      const supa = createClient(
        process.env.NEXT_PUBLIC_SUPABASE_URL || '',
        process.env.NEXT_PUBLIC_SUPABASE_ANON_KEY || ''
      );
      const { data } = supa.storage.from('curated-images').getPublicUrl(url);
      return data?.publicUrl || url;
    } catch {
      return url;
    }
  };
  const { cartData, loading, updateQuantity, removeFromCart, clearCart } = useCart();
  const cartItems = cartData?.cartItems || [];
  const totals = cartData?.totals || { subtotal: 0, taxAmount: 0, shippingAmount: 0, total: 0, itemCount: 0 };
  const { user } = useAuth();
  const { toast } = useToast();
  const [isOpen, setIsOpen] = useState(false);

  // Debug logging
  React.useEffect(() => {
    console.log('ShoppingCart: Cart data updated', {
      hasCartData: !!cartData,
      cartItemsCount: cartItems.length,
      loading,
      totals
    });
  }, [cartData, cartItems.length, loading, totals]);

  const formatPrice = (price: number) => {
    return new Intl.NumberFormat('en-US', {
      style: 'currency',
      currency: 'USD',
    }).format(price);
  };


  const getFrameSizeLabel = (size: string) => {
<<<<<<< HEAD
    // Use the utility function for size conversion
    if (size.includes('x')) {
      return formatSizeWithCm(size);
    }
    // Fallback for old labels (backward compatibility)
    const labels: Record<string, string> = {
      small: '8×10" (20×25 cm)',
      medium: '11×14" (28×36 cm)',
      large: '16×20" (41×51 cm)',
      extra_large: '24×36" (61×91 cm)',
=======
    const labels = {
      small: 'Small',
      medium: 'Medium',
      large: 'Large',
      extra_large: 'Extra Large',
>>>>>>> 638e12a0
    };
    return labels[size] || size;
  };

  const getFrameStyleLabel = (style: string) => {
    return style.charAt(0).toUpperCase() + style.slice(1);
  };

  const getFrameMaterialLabel = (material: string) => {
    return material.charAt(0).toUpperCase() + material.slice(1);
  };

  const handleQuantityChange = async (cartItemId: string, newQuantity: number) => {
    if (newQuantity < 1) {
      await removeFromCart(cartItemId);
    } else {
      await updateQuantity(cartItemId, newQuantity);
    }
  };

  const handleCheckout = () => {
    if (!user) {
      toast({
        title: 'Authentication Required',
        description: 'Please sign in to proceed to checkout.',
        variant: 'destructive',
      });
      return;
    }

    if (cartItems.length === 0) {
      toast({
        title: 'Empty Cart',
        description: 'Please add items to your cart before checking out.',
        variant: 'destructive',
      });
      return;
    }

    if (showAsModal) {
      setIsOpen(false);
    }
    
    onCheckout?.();
  };

  const handleClearCart = async () => {
    if (cartItems.length === 0) return;
    
    const confirmed = window.confirm('Are you sure you want to clear your cart?');
    if (confirmed) {
      const success = await clearCart();
      if (success) {
        toast({
          title: "Cart cleared",
          description: "All items have been removed from your cart.",
        });
      } else {
        toast({
          title: "Error",
          description: "Failed to clear cart. Please try again.",
          variant: "destructive",
        });
      }
    }
  };

  const cartContent = (
    <div className="space-y-4">
      {cartItems.length === 0 ? (
        <div className="text-center py-8">
          <ShoppingCartIcon className="h-12 w-12 text-gray-600 mx-auto mb-4" />
          <h3 className="text-lg font-medium text-gray-900 mb-2">Your cart is empty</h3>
          <p className="text-gray-600 mb-4">Add some framed art to get started!</p>
          {showAsModal && (
            <Button onClick={() => setIsOpen(false)} variant="outline">
              Continue Shopping
            </Button>
          )}
        </div>
      ) : (
        <div className="grid grid-cols-1 lg:grid-cols-3 gap-6">
          {/* Cart Items - Takes up 2/3 of the space */}
          <div className="lg:col-span-2 space-y-4">
            <div className="space-y-6 max-h-96 overflow-y-auto">
            {cartItems.map((item) => (
              <Card key={item.id} className="p-4">
                <div className="flex gap-6">
                  {/* Enhanced Frame Preview */}
                  <div className="flex-shrink-0">
                    <FramePreview
                      imageUrl={normalizeImageUrl(item.products.images.image_url || item.products.images.thumbnail_url)}
                      imagePrompt={item.products.images.prompt}
                      frameSize={item.products.frame_size}
                      frameStyle={item.products.frame_style}
                      frameMaterial={item.products.frame_material}
                      price={item.products.price * item.quantity}
                      showDetails={false}
                      showWallContext={true}
                      className="w-40"
                    />
                  </div>

                  {/* Product Details */}
                  <div className="flex-1 min-w-0">
                    <h4 className="font-medium text-base line-clamp-2 mb-2">
                      {getFrameSizeLabel(item.products.frame_size)} Frame
                    </h4>
<<<<<<< HEAD
                    <p className="text-sm text-gray-600 mb-2">
                      {getFrameStyleLabel(item.products.frame_style)} {getFrameMaterialLabel(item.products.frame_material)}
                    </p>
                    <p className="text-sm text-gray-600 line-clamp-3 mb-4">
=======
                    <p className="text-sm text-muted-foreground mb-2">
                      {getFrameStyleLabel(item.products.frame_style)} {getFrameMaterialLabel(item.products.frame_material)}
                    </p>
                    <p className="text-sm text-muted-foreground line-clamp-3 mb-4">
>>>>>>> 638e12a0
                          &ldquo;{item.products.images.prompt}&rdquo;
                    </p>
                    
                    {/* Quantity Controls */}
                    <div className="flex items-center gap-2 mb-3">
                      <div className="flex items-center border rounded-lg">
                        <Button
                          size="sm"
                          variant="ghost"
                          className="h-8 w-8 p-0"
                          onClick={() => handleQuantityChange(item.id, item.quantity - 1)}
                          disabled={loading}
                        >
                          <Minus className="h-3 w-3" />
                        </Button>
                        <Input
                          type="number"
                          value={item.quantity}
                          onChange={(e) => {
                            const value = parseInt(e.target.value) || 1;
                            handleQuantityChange(item.id, value);
                          }}
                          className="w-12 h-8 text-center border-0 p-0 text-sm"
                          min="1"
                          max="10"
                        />
                        <Button
                          size="sm"
                          variant="ghost"
                          className="h-8 w-8 p-0"
                          onClick={() => handleQuantityChange(item.id, item.quantity + 1)}
                          disabled={loading || item.quantity >= 10}
                        >
                          <Plus className="h-3 w-3" />
                        </Button>
                      </div>
                      
                      <Button
                        size="sm"
                        variant="ghost"
                        className="h-8 w-8 p-0 text-red-500 hover:text-red-700"
                        onClick={() => removeFromCart(item.id)}
                        disabled={loading}
                      >
                        <Trash2 className="h-3 w-3" />
                      </Button>
                    </div>

                    {/* Price */}
                    <div className="text-base">
                      <div className="font-semibold text-lg">
                        {formatPrice(item.products.price * item.quantity)}
                      </div>
<<<<<<< HEAD
                      <div className="text-sm text-gray-600">
=======
                      <div className="text-sm text-muted-foreground">
>>>>>>> 638e12a0
                        {formatPrice(item.products.price)} each
                      </div>
                    </div>
                  </div>
                </div>
              </Card>
            ))}
            </div>
          </div>

          {/* Right Column - Order Summary and Shipping */}
          <div className="lg:col-span-1 space-y-4">
            {/* Shipping Information */}
            {cartItems.length > 0 && (
              <Card>
                <CardHeader>
                  <CardTitle className="text-lg">Shipping</CardTitle>
<<<<<<< HEAD
                  <p className="text-sm text-gray-600">
=======
                  <p className="text-sm text-muted-foreground">
>>>>>>> 638e12a0
                    Shipping costs will be calculated during checkout when you provide your address
                  </p>
                </CardHeader>
                <CardContent>
<<<<<<< HEAD
                  <div className="flex items-center gap-2 text-sm text-gray-600">
=======
                  <div className="flex items-center gap-2 text-sm text-muted-foreground">
>>>>>>> 638e12a0
                    <Truck className="h-4 w-4" />
                    <span>Accurate shipping rates calculated at checkout</span>
                  </div>
                </CardContent>
              </Card>
            )}

            {/* Cart Summary */}
            <Card>
            <CardHeader className="pb-3">
              <div className="flex items-center justify-between">
                <CardTitle className="text-lg">Order Summary</CardTitle>
                {cartItems.length > 0 && (
                  <Button
                    variant="ghost"
                    size="sm"
                    onClick={handleClearCart}
                    className="text-red-500 hover:text-red-700"
                    disabled={loading}
                  >
                    Clear Cart
                  </Button>
                )}
              </div>
            </CardHeader>
            <CardContent className="space-y-3">
              <div className="flex justify-between text-sm">
                <span className="flex items-center gap-1.5">
                  <span>Subtotal</span>
                  <span className="text-gray-600">({totals.itemCount} {totals.itemCount === 1 ? 'item' : 'items'})</span>
                </span>
                <span className="font-semibold">{formatPrice(totals.subtotal)}</span>
              </div>
              <div className="flex justify-between text-sm">
                <span>Tax</span>
                <span className="font-semibold">{formatPrice(totals.taxAmount)}</span>
              </div>
              <div className="flex justify-between text-sm">
                <span className="flex items-center gap-1.5">
                  <span>Shipping</span>
                  <span className="text-xs text-amber-600 font-medium" title="Shipping cost calculated at checkout based on your address">
                    *
                  </span>
                </span>
                <span className="text-gray-600 italic">Calculated at checkout</span>
              </div>
              <Separator />
              <div className="flex justify-between font-semibold text-lg">
                <span>Subtotal (excl. shipping)</span>
                <span>{formatPrice(totals.subtotal + totals.taxAmount)}</span>
              </div>
              <div className="bg-amber-50 border border-amber-200 rounded-lg p-2.5">
                <div className="flex items-start gap-2 text-xs text-amber-800">
                  <div className="flex-shrink-0 mt-0.5">
                    <svg className="h-4 w-4" fill="currentColor" viewBox="0 0 20 20">
                      <path fillRule="evenodd" d="M18 10a8 8 0 11-16 0 8 8 0 0116 0zm-7-4a1 1 0 11-2 0 1 1 0 012 0zM9 9a1 1 0 000 2v3a1 1 0 001 1h1a1 1 0 100-2v-3a1 1 0 00-1-1H9z" clipRule="evenodd" />
                    </svg>
                  </div>
                  <div>
                    <p className="font-semibold mb-0.5">Final pricing at checkout</p>
                    <p className="leading-relaxed">
                      Shipping costs and final total will be calculated when you enter your shipping address. 
                      <span className="font-medium"> Prices may vary</span> based on destination and shipping method selected.
                    </p>
                  </div>
                </div>
              </div>

              {/* Trust Badges */}
              <div className="flex items-center justify-center gap-4 pt-2 text-xs text-gray-600">
                <div className="flex items-center gap-1">
                  <Shield className="h-3 w-3" />
                  <span>Secure</span>
                </div>
                <div className="flex items-center gap-1">
                  <Truck className="h-3 w-3" />
                  <span>Fast Shipping</span>
                </div>
                <div className="flex items-center gap-1">
                  <CreditCard className="h-3 w-3" />
                  <span>Easy Returns</span>
                </div>
              </div>

              {/* Checkout Button */}
              <Button 
                className="w-full mt-4" 
                onClick={handleCheckout}
                disabled={loading}
              >
                <CreditCard className="h-4 w-4 mr-2" />
                Proceed to Checkout
              </Button>
            </CardContent>
          </Card>
          </div>
        </div>
      )}
    </div>
  );

  if (showAsModal) {
    return (
      <Dialog open={isOpen} onOpenChange={setIsOpen}>
        <DialogTrigger asChild>
          {trigger || (
            <Button variant="outline" className="relative">
              <ShoppingCartIcon className="h-4 w-4 mr-2" />
              Cart
              {totals.itemCount > 0 && (
                <Badge 
                  variant="destructive" 
                  className="absolute -top-2 -right-2 h-5 w-5 flex items-center justify-center p-0 text-xs"
                >
                  {totals.itemCount}
                </Badge>
              )}
            </Button>
          )}
        </DialogTrigger>
        <DialogContent className="max-w-md max-h-[80vh] overflow-hidden">
          <DialogHeader>
            <DialogTitle className="flex items-center gap-2">
              <ShoppingCartIcon className="h-5 w-5" />
              Shopping Cart
              {totals.itemCount > 0 && (
                <Badge variant="secondary">
                  {totals.itemCount} {totals.itemCount === 1 ? 'item' : 'items'}
                </Badge>
              )}
            </DialogTitle>
          </DialogHeader>
          <div className="overflow-y-auto">
            {cartContent}
          </div>
        </DialogContent>
      </Dialog>
    );
  }

  return (
    <div className="w-full max-w-4xl">
      <Card>
        <CardHeader>
          <CardTitle className="flex items-center gap-2">
            <ShoppingCartIcon className="h-5 w-5" />
            Shopping Cart
            {totals.itemCount > 0 && (
              <Badge variant="secondary">
                {totals.itemCount} {totals.itemCount === 1 ? 'item' : 'items'}
              </Badge>
            )}
          </CardTitle>
        </CardHeader>
        <CardContent>
          {cartContent}
        </CardContent>
      </Card>
    </div>
  );
}<|MERGE_RESOLUTION|>--- conflicted
+++ resolved
@@ -73,24 +73,11 @@
 
 
   const getFrameSizeLabel = (size: string) => {
-<<<<<<< HEAD
-    // Use the utility function for size conversion
-    if (size.includes('x')) {
-      return formatSizeWithCm(size);
-    }
-    // Fallback for old labels (backward compatibility)
-    const labels: Record<string, string> = {
-      small: '8×10" (20×25 cm)',
-      medium: '11×14" (28×36 cm)',
-      large: '16×20" (41×51 cm)',
-      extra_large: '24×36" (61×91 cm)',
-=======
     const labels = {
       small: 'Small',
       medium: 'Medium',
       large: 'Large',
       extra_large: 'Extra Large',
->>>>>>> 638e12a0
     };
     return labels[size] || size;
   };
@@ -199,17 +186,10 @@
                     <h4 className="font-medium text-base line-clamp-2 mb-2">
                       {getFrameSizeLabel(item.products.frame_size)} Frame
                     </h4>
-<<<<<<< HEAD
-                    <p className="text-sm text-gray-600 mb-2">
-                      {getFrameStyleLabel(item.products.frame_style)} {getFrameMaterialLabel(item.products.frame_material)}
-                    </p>
-                    <p className="text-sm text-gray-600 line-clamp-3 mb-4">
-=======
                     <p className="text-sm text-muted-foreground mb-2">
                       {getFrameStyleLabel(item.products.frame_style)} {getFrameMaterialLabel(item.products.frame_material)}
                     </p>
                     <p className="text-sm text-muted-foreground line-clamp-3 mb-4">
->>>>>>> 638e12a0
                           &ldquo;{item.products.images.prompt}&rdquo;
                     </p>
                     
@@ -263,11 +243,7 @@
                       <div className="font-semibold text-lg">
                         {formatPrice(item.products.price * item.quantity)}
                       </div>
-<<<<<<< HEAD
-                      <div className="text-sm text-gray-600">
-=======
                       <div className="text-sm text-muted-foreground">
->>>>>>> 638e12a0
                         {formatPrice(item.products.price)} each
                       </div>
                     </div>
@@ -285,20 +261,12 @@
               <Card>
                 <CardHeader>
                   <CardTitle className="text-lg">Shipping</CardTitle>
-<<<<<<< HEAD
-                  <p className="text-sm text-gray-600">
-=======
                   <p className="text-sm text-muted-foreground">
->>>>>>> 638e12a0
                     Shipping costs will be calculated during checkout when you provide your address
                   </p>
                 </CardHeader>
                 <CardContent>
-<<<<<<< HEAD
-                  <div className="flex items-center gap-2 text-sm text-gray-600">
-=======
                   <div className="flex items-center gap-2 text-sm text-muted-foreground">
->>>>>>> 638e12a0
                     <Truck className="h-4 w-4" />
                     <span>Accurate shipping rates calculated at checkout</span>
                   </div>
