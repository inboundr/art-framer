'use client';

import React, { useState, useEffect, useCallback } from 'react';
import { Button } from '@/components/ui/button';
import { Card, CardContent, CardHeader, CardTitle } from '@/components/ui/card';
import { Badge } from '@/components/ui/badge';
import { Separator } from '@/components/ui/separator';
import { 
  ShoppingCart, 
  X, 
  Plus, 
  Minus, 
  Trash2, 
  CreditCard,
  Package,
  Truck
} from 'lucide-react';
import { useAuth } from '@/hooks/useAuth';
import { useToast } from '@/hooks/use-toast';
import { getProxiedImageUrl } from '@/lib/utils/imageProxy';
import { createClient } from '@supabase/supabase-js';
import { supabase } from '@/lib/supabase/client';
import { formatSizeWithCm } from '@/lib/utils/size-conversion';

interface CartItem {
  id: string;
  user_id: string;
  product_id: string;
  quantity: number;
  created_at: string;
  updated_at: string;
  products: {
    id: string;
    image_id: string;
    frame_size: string;
    frame_style: string;
    frame_material: string;
    price: number;
    cost: number;
    weight_grams: number;
    dimensions_cm: {
      width: number;
      height: number;
      depth: number;
    };
    status: string;
    sku: string;
    images: {
      id: string;
      prompt: string;
      image_url: string;
      thumbnail_url: string | null;
      user_id: string;
      created_at: string;
    };
  };
}

interface CartData {
  cartItems: CartItem[];
  totals: {
    subtotal: number;
    taxAmount: number;
    shippingAmount: number;
    total: number;
    itemCount: number;
  };
}

interface CartModalProps {
  isOpen: boolean;
  onClose: () => void;
}

export function CartModal({ isOpen, onClose }: CartModalProps) {
  const [cartData, setCartData] = useState<CartData | null>(null);
  // Normalize any DB-stored storage path into a public URL
  const normalizeImageUrl = useCallback((url?: string | null) => {
    if (!url) return '';
    if (url.startsWith('http://') || url.startsWith('https://')) return url;
    // Prefer curated-images bucket for curated paths
    try {
      const supa = createClient(
        process.env.NEXT_PUBLIC_SUPABASE_URL || '',
        process.env.NEXT_PUBLIC_SUPABASE_ANON_KEY || ''
      );
      const { data } = supa.storage.from('curated-images').getPublicUrl(url);
      return data?.publicUrl || url;
    } catch {
      return url;
    }
  }, []);
  const [loading, setLoading] = useState(false);
  const [updating, setUpdating] = useState<string | null>(null);
  const { user } = useAuth();
  const { toast } = useToast();

  const fetchCart = useCallback(async () => {
    if (!user) return;
    
    setLoading(true);
    try {
      const response = await fetch('/api/cart', {
        credentials: 'include',
      });

      if (!response.ok) {
        throw new Error('Failed to fetch cart');
      }

      const data = await response.json();
      setCartData(data);
    } catch (error) {
      console.error('Error fetching cart:', error);
      toast({
        title: 'Error',
        description: 'Failed to load cart items',
        variant: 'destructive',
      });
    } finally {
      setLoading(false);
    }
  }, [user, toast]);

  useEffect(() => {
    if (isOpen && user) {
      fetchCart();
    }
  }, [isOpen, user, fetchCart]);

  const updateQuantity = async (cartItemId: string, newQuantity: number) => {
    if (!user || newQuantity < 1 || newQuantity > 10) return;

    setUpdating(cartItemId);
    try {
      const response = await fetch('/api/cart', {
        method: 'PATCH',
        headers: {
          'Content-Type': 'application/json',
        },
        credentials: 'include',
        body: JSON.stringify({
          cartItemId,
          quantity: newQuantity,
        }),
      });

      if (!response.ok) {
        throw new Error('Failed to update quantity');
      }

      await fetchCart(); // Refresh cart data
      toast({
        title: 'Updated',
        description: 'Cart item quantity updated',
      });
    } catch (error) {
      console.error('Error updating quantity:', error);
      toast({
        title: 'Error',
        description: 'Failed to update quantity',
        variant: 'destructive',
      });
    } finally {
      setUpdating(null);
    }
  };

  const removeItem = async (cartItemId: string) => {
    if (!user) return;

    setUpdating(cartItemId);
    try {
      const response = await fetch(`/api/cart/${cartItemId}`, {
        method: 'DELETE',
        credentials: 'include',
      });

      if (!response.ok) {
        throw new Error('Failed to remove item');
      }

      await fetchCart(); // Refresh cart data
      toast({
        title: 'Removed',
        description: 'Item removed from cart',
      });
    } catch (error) {
      console.error('Error removing item:', error);
      toast({
        title: 'Error',
        description: 'Failed to remove item',
        variant: 'destructive',
      });
    } finally {
      setUpdating(null);
    }
  };

  const handleCheckout = async () => {
    if (!user || !cartData || cartData.cartItems.length === 0) return;

    try {
      // Get the session to access the token for authentication
      const { data: { session } } = await supabase.auth.getSession();

      const response = await fetch('/api/checkout/create-session', {
        method: 'POST',
        headers: {
          'Content-Type': 'application/json',
          ...(session?.access_token && {
            'Authorization': `Bearer ${session.access_token}`
          })
        },
        credentials: 'include',
        body: JSON.stringify({
          cartItemIds: cartData.cartItems.map(item => item.id),
        }),
      });

      if (!response.ok) {
        throw new Error('Failed to create checkout session');
      }

      const { url } = await response.json();
      window.location.href = url;
    } catch (error) {
      console.error('Error creating checkout session:', error);
      toast({
        title: 'Error',
        description: 'Failed to start checkout process',
        variant: 'destructive',
      });
    }
  };

  const formatPrice = (price: number) => {
    return new Intl.NumberFormat('en-US', {
      style: 'currency',
      currency: 'USD',
    }).format(price);
  };

  const getFrameSizeLabel = (size: string) => {
<<<<<<< HEAD
    // Use the utility function for size conversion
    if (size.includes('x')) {
      return formatSizeWithCm(size);
    }
    // Fallback for old labels (backward compatibility)
    const labels: Record<string, string> = {
      small: '8×10" (20×25 cm)',
      medium: '11×14" (28×36 cm)',
      large: '16×20" (41×51 cm)',
      extra_large: '24×36" (61×91 cm)',
=======
    const labels = {
      small: 'Small',
      medium: 'Medium',
      large: 'Large',
      extra_large: 'Extra Large',
>>>>>>> 638e12a0
    };
    return labels[size] || size;
  };

  const getFrameStyleLabel = (style: string) => {
    const labels = {
      black: 'Black',
      white: 'White',
      natural: 'Natural Wood',
      gold: 'Gold',
      silver: 'Silver',
    };
    return labels[style as keyof typeof labels] || style;
  };

  const getFrameMaterialLabel = (material: string) => {
    const labels = {
      wood: 'Wood',
      metal: 'Metal',
      plastic: 'Plastic',
      bamboo: 'Bamboo',
    };
    return labels[material as keyof typeof labels] || material;
  };

  if (!isOpen) return null;

  return (
    <div className="fixed inset-0 bg-black/50 flex items-center justify-center z-50 p-4">
      <div className="bg-gray-50 rounded-lg shadow-xl max-w-4xl w-full max-h-[90vh] overflow-hidden">
        {/* Header */}
        <div className="flex items-center justify-between p-6 border-b">
          <div className="flex items-center gap-3">
            <ShoppingCart className="h-6 w-6 text-primary" />
            <h2 className="text-2xl font-bold text-gray-900">Shopping Cart</h2>
            {cartData && (
              <Badge variant="secondary" className="ml-2">
                {cartData.totals.itemCount} {cartData.totals.itemCount === 1 ? 'item' : 'items'}
              </Badge>
            )}
          </div>
          <Button
            variant="ghost"
            size="sm"
            onClick={onClose}
            className="h-8 w-8 p-0"
          >
            <X className="h-4 w-4" />
          </Button>
        </div>

        {/* Content */}
        <div className="flex flex-col lg:flex-row h-full">
          {/* Cart Items */}
          <div className="flex-1 overflow-y-auto p-6">
            {loading ? (
              <div className="flex items-center justify-center h-32">
                <div className="animate-spin rounded-full h-8 w-8 border-b-2 border-blue-600"></div>
              </div>
            ) : !cartData || cartData.cartItems.length === 0 ? (
              <div className="text-center py-12">
                <ShoppingCart className="h-16 w-16 text-gray-600 mx-auto mb-4" />
                <h3 className="text-lg font-semibold text-gray-900 mb-2">Your cart is empty</h3>
                <p className="text-gray-600 mb-4">Add some framed art to get started!</p>
                <Button onClick={onClose} variant="outline">
                  Continue Shopping
                </Button>
              </div>
            ) : (
              <div className="space-y-4">
                {cartData.cartItems.map((item) => (
                  <Card key={item.id} className="overflow-hidden">
                    <CardContent className="p-4">
                      <div className="flex gap-4">
                        {/* Product Image */}
                        <div className="flex-shrink-0">
                          <div className="w-20 h-20 rounded-lg overflow-hidden bg-muted">
                            <img
                              src={getProxiedImageUrl(normalizeImageUrl(item.products.images.image_url || item.products.images.thumbnail_url))}
                              alt={item.products.images.prompt}
                              className="w-full h-full object-cover"
                            />
                          </div>
                        </div>

                        {/* Product Details */}
                        <div className="flex-1 min-w-0">
                          <div className="flex items-start justify-between">
                            <div className="flex-1">
                              <h4 className="font-semibold text-gray-900 truncate">
                                {item.products.images.prompt}
                              </h4>
                              <p className="text-sm text-gray-600 mt-1">
                                {getFrameSizeLabel(item.products.frame_size)}
                              </p>
                              <p className="text-sm text-gray-600 mt-1">
                                {getFrameStyleLabel(item.products.frame_style)} • {getFrameMaterialLabel(item.products.frame_material)}
                              </p>
                              <p className="text-sm text-gray-600 mt-1">
                                SKU: {item.products.sku}
                              </p>
                            </div>
                            <div className="text-right">
                              <p className="font-semibold text-gray-900">
                                {formatPrice(item.products.price)}
                              </p>
                              <p className="text-sm text-gray-600">
                                {(item.products.dimensions_cm.width / 2.54).toFixed(1)}×{(item.products.dimensions_cm.height / 2.54).toFixed(1)}" ({item.products.dimensions_cm.width}×{item.products.dimensions_cm.height} cm)
                              </p>
                            </div>
                          </div>

                          {/* Quantity Controls */}
                          <div className="flex items-center justify-between mt-4">
                            <div className="flex items-center gap-2">
                              <Button
                                variant="outline"
                                size="sm"
                                onClick={() => updateQuantity(item.id, item.quantity - 1)}
                                disabled={updating === item.id || item.quantity <= 1}
                                className="h-8 w-8 p-0"
                              >
                                <Minus className="h-3 w-3" />
                              </Button>
                              <span className="w-8 text-center font-medium">
                                {updating === item.id ? '...' : item.quantity}
                              </span>
                              <Button
                                variant="outline"
                                size="sm"
                                onClick={() => updateQuantity(item.id, item.quantity + 1)}
                                disabled={updating === item.id || item.quantity >= 10}
                                className="h-8 w-8 p-0"
                              >
                                <Plus className="h-3 w-3" />
                              </Button>
                            </div>
                            <Button
                              variant="ghost"
                              size="sm"
                              onClick={() => removeItem(item.id)}
                              disabled={updating === item.id}
                              className="text-red-600 hover:text-red-700 hover:bg-red-50"
                            >
                              <Trash2 className="h-4 w-4" />
                            </Button>
                          </div>
                        </div>
                      </div>
                    </CardContent>
                  </Card>
                ))}
              </div>
            )}
          </div>

          {/* Order Summary */}
          {cartData && cartData.cartItems.length > 0 && (
            <div className="lg:w-80 border-l bg-muted/30 p-6">
              <Card>
                <CardHeader>
                  <CardTitle className="flex items-center gap-2">
                    <Package className="h-5 w-5" />
                    Order Summary
                  </CardTitle>
                </CardHeader>
                <CardContent className="space-y-4">
                  <div className="space-y-2">
                    <div className="flex justify-between text-sm">
                      <span>Subtotal</span>
                      <span>{formatPrice(cartData.totals.subtotal)}</span>
                    </div>
                    <div className="flex justify-between text-sm">
                      <span>Tax</span>
                      <span>{formatPrice(cartData.totals.taxAmount)}</span>
                    </div>
                    <div className="flex justify-between text-sm">
                      <span className="flex items-center gap-1">
                        <Truck className="h-3 w-3" />
                        Shipping
                      </span>
                      <span>{formatPrice(cartData.totals.shippingAmount)}</span>
                    </div>
                    <Separator />
                    <div className="flex justify-between font-semibold text-lg">
                      <span>Total</span>
                      <span>{formatPrice(cartData.totals.total)}</span>
                    </div>
                  </div>

                  <Button
                    onClick={handleCheckout}
                    className="w-full"
                    size="lg"
                  >
                    <CreditCard className="h-4 w-4 mr-2" />
                    Proceed to Checkout
                  </Button>

                  <p className="text-xs text-gray-600 text-center">
                    Secure checkout powered by Stripe
                  </p>
                </CardContent>
              </Card>
            </div>
          )}
        </div>
      </div>
    </div>
  );
}<|MERGE_RESOLUTION|>--- conflicted
+++ resolved
@@ -242,24 +242,11 @@
   };
 
   const getFrameSizeLabel = (size: string) => {
-<<<<<<< HEAD
-    // Use the utility function for size conversion
-    if (size.includes('x')) {
-      return formatSizeWithCm(size);
-    }
-    // Fallback for old labels (backward compatibility)
-    const labels: Record<string, string> = {
-      small: '8×10" (20×25 cm)',
-      medium: '11×14" (28×36 cm)',
-      large: '16×20" (41×51 cm)',
-      extra_large: '24×36" (61×91 cm)',
-=======
     const labels = {
       small: 'Small',
       medium: 'Medium',
       large: 'Large',
       extra_large: 'Extra Large',
->>>>>>> 638e12a0
     };
     return labels[size] || size;
   };
