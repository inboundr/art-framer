'use client';

import React, { useState, useEffect, useMemo, useRef } from 'react';
import { Button } from '@/components/ui/button';
import { Card, CardContent, CardHeader, CardTitle } from '@/components/ui/card';
import { Badge } from '@/components/ui/badge';
import { RadioGroup, RadioGroupItem } from '@/components/ui/radio-group';
import { Label } from '@/components/ui/label';
import { Separator } from '@/components/ui/separator';
import { Select, SelectContent, SelectItem, SelectTrigger, SelectValue } from '@/components/ui/select';
import { ShoppingCart, Check, RotateCcw, ZoomIn, ZoomOut, Info, Loader2, AlertCircle } from 'lucide-react';
import { useAuth } from '@/hooks/useAuth';
import { useToast } from '@/hooks/use-toast';
import { useFrameImages } from '@/hooks/useFrameImages';
import { useProdigiFrameCatalog } from '@/hooks/useProdigiFrameCatalog';

interface FrameOption {
  size: 'small' | 'medium' | 'large' | 'extra_large';
  style: 'black' | 'white' | 'natural' | 'gold' | 'silver' | 'brown' | 'grey';
  material: 'wood' | 'bamboo' | 'canvas' | 'acrylic';
  price: number;
  dimensions: {
    width: number;
    height: number;
    depth: number;
  };
  weight: number;
  popular?: boolean;
  recommended?: boolean;
}

interface FrameSelectorProps {
  imageUrl: string;
  imagePrompt: string;
  onFrameSelect: (frame: FrameOption) => void;
  onAddToCart: (frame: FrameOption) => void | Promise<void>;
  selectedFrame?: FrameOption | null;
  showPreview?: boolean;
  onOpenAuthModal?: () => void;
}

// 🎨 DYNAMIC FRAME OPTIONS FROM PRODIGI
// This component now fetches frame options from Prodigi API instead of using hardcoded values
// See: PRODIGI_FRAME_SOLUTION.md for details

export function FrameSelector({
  imageUrl,
  imagePrompt,
  onFrameSelect,
  onAddToCart,
  selectedFrame,
  onOpenAuthModal,
  showPreview = true,
}: FrameSelectorProps) {
  const [selectedSize, setSelectedSize] = useState<string>('medium');
  const [selectedStyle, setSelectedStyle] = useState<string>('white'); // Default to white (most options!)
  const [selectedMaterial, setSelectedMaterial] = useState<string>('wood');
  
  // Track last auto-selected frame to prevent duplicate selections
  const lastAutoSelectedRef = useRef<string>('');

  // 🚀 Fetch dynamic frame options from Prodigi
  const {
    options: prodigiOptions,
    colors: availableColors,
    loading: catalogLoading,
    error: catalogError,
    getAvailableSizes: getProdigiAvailableSizes,
    isAvailable: isProdigiAvailable,
    refetch: refetchCatalog
  } = useProdigiFrameCatalog();

  // Map Prodigi options to our FrameOption format - Memoized to prevent unnecessary re-renders
  const FRAME_OPTIONS: FrameOption[] = useMemo(() => prodigiOptions.map(option => ({
    size: option.size,
    style: option.style as 'black' | 'white' | 'natural' | 'gold' | 'silver' | 'brown' | 'grey',
    material: (option.material || 'wood') as 'wood' | 'bamboo' | 'canvas' | 'acrylic',
    price: option.price,
    dimensions: {
      width: option.dimensions.width,
      height: option.dimensions.height,
      depth: option.dimensions.depth || 2
    },
    weight: 600, // Default weight
    popular: option.size === 'medium' && option.style === 'white',
    recommended: option.size === 'medium' && option.style === 'white'
  })), [prodigiOptions]);

  // Debug: Log sample options to see their structure
  useEffect(() => {
    if (FRAME_OPTIONS.length > 0) {
      console.log('🔍 DEBUG: Total FRAME_OPTIONS:', FRAME_OPTIONS.length);
      console.log('🔍 DEBUG: First 5 options:', FRAME_OPTIONS.slice(0, 5).map(o => ({
        size: o.size,
        style: o.style,
        material: o.material
      })));
      
      // Count by size
      const sizeCount = FRAME_OPTIONS.reduce((acc, opt) => {
        acc[opt.size] = (acc[opt.size] || 0) + 1;
        return acc;
      }, {} as Record<string, number>);
      console.log('🔍 DEBUG: Size distribution:', sizeCount);
      
      // Count by style
      const styleCount = FRAME_OPTIONS.reduce((acc, opt) => {
        acc[opt.style] = (acc[opt.style] || 0) + 1;
        return acc;
      }, {} as Record<string, number>);
      console.log('🔍 DEBUG: Style distribution:', styleCount);
      
      // Count by material
      const materialCount = FRAME_OPTIONS.reduce((acc, opt) => {
        acc[opt.material] = (acc[opt.material] || 0) + 1;
        return acc;
      }, {} as Record<string, number>);
      console.log('🔍 DEBUG: Material distribution:', materialCount);
    }
  }, [FRAME_OPTIONS.length]);

  // Get frame images for the selected frame
  const { frameDetails, loading: frameLoading } = useFrameImages(
    selectedSize,
    selectedStyle,
    selectedMaterial
  );
  const [filteredFrames, setFilteredFrames] = useState<FrameOption[]>([]);
  const [previewScale, setPreviewScale] = useState<number>(1);
  const [previewRotation, setPreviewRotation] = useState<number>(0);
  const { user } = useAuth();
  const { toast } = useToast();

  // Get available options based on current selections
  const getAvailableSizes = () => {
    const availableSizes = new Set<string>();
    FRAME_OPTIONS.forEach(frame => {
      if (frame.style === selectedStyle && frame.material === selectedMaterial) {
        availableSizes.add(frame.size);
      }
    });
    return Array.from(availableSizes);
  };

  const getAvailableStyles = () => {
    const availableStyles = new Set<string>();
    FRAME_OPTIONS.forEach(frame => {
      if (frame.size === selectedSize && frame.material === selectedMaterial) {
        availableStyles.add(frame.style);
      }
    });
    return Array.from(availableStyles);
  };

  const getAvailableMaterials = () => {
    const availableMaterials = new Set<string>();
    FRAME_OPTIONS.forEach(frame => {
      if (frame.size === selectedSize && frame.style === selectedStyle) {
        availableMaterials.add(frame.material);
      }
    });
    return Array.from(availableMaterials);
  };

  useEffect(() => {
    // Don't filter until options are loaded
    if (catalogLoading || FRAME_OPTIONS.length === 0) {
      console.log('⏳ FrameSelector: Waiting for catalog to load...');
      return;
    }
    
    // Filter frames based on selected criteria
    const filtered = FRAME_OPTIONS.filter(frame => 
      frame.size === selectedSize && 
      frame.style === selectedStyle && 
      frame.material === selectedMaterial
    );
    setFilteredFrames(filtered);
    
    // Auto-select the first matching frame (only if it's different from last selection)
    if (filtered.length > 0) {
      const frameKey = `${filtered[0].size}-${filtered[0].style}-${filtered[0].material}`;
      
      // Only call onFrameSelect if this is a new selection
      if (lastAutoSelectedRef.current !== frameKey) {
        console.log('🎨 FrameSelector: Auto-selecting frame', filtered[0]);
        lastAutoSelectedRef.current = frameKey;
        onFrameSelect(filtered[0]);
      }
    } else {
      console.warn('⚠️ FrameSelector: No matching frames found', { selectedSize, selectedStyle, selectedMaterial });
      lastAutoSelectedRef.current = '';
    }
  }, [selectedSize, selectedStyle, selectedMaterial, onFrameSelect, catalogLoading, FRAME_OPTIONS]);

  // Auto-adjust selections when options become unavailable
  useEffect(() => {
    // Don't adjust until options are loaded
    if (catalogLoading || FRAME_OPTIONS.length === 0) {
      return;
    }

    const availableSizes = getAvailableSizes();
    const availableStyles = getAvailableStyles();
    const availableMaterials = getAvailableMaterials();

    // If current size is not available, select the first available size
    if (!availableSizes.includes(selectedSize) && availableSizes.length > 0) {
      console.log('🔄 FrameSelector: Auto-adjusting size to', availableSizes[0]);
      setSelectedSize(availableSizes[0]);
    }

    // If current style is not available, select the first available style
    if (!availableStyles.includes(selectedStyle) && availableStyles.length > 0) {
      console.log('🔄 FrameSelector: Auto-adjusting style to', availableStyles[0]);
      setSelectedStyle(availableStyles[0]);
    }

    // If current material is not available, select the first available material
    if (!availableMaterials.includes(selectedMaterial) && availableMaterials.length > 0) {
      console.log('🔄 FrameSelector: Auto-adjusting material to', availableMaterials[0]);
      setSelectedMaterial(availableMaterials[0]);
    }
  }, [selectedSize, selectedStyle, selectedMaterial, catalogLoading, FRAME_OPTIONS.length]);

  const handleAddToCart = (frame: FrameOption) => {
    console.log('🔥🔥🔥 handleAddToCart FUNCTION CALLED 🔥🔥🔥');
    console.log('🛒 FrameSelector: handleAddToCart called', { 
      frame, 
      hasUser: !!user, 
      hasOnAddToCart: !!onAddToCart,
      frameDetails: frame ? {
        size: frame.size,
        style: frame.style,
        material: frame.material,
        price: frame.price,
        hasSize: !!frame.size,
        hasStyle: !!frame.style,
        hasMaterial: !!frame.material,
        hasPrice: typeof frame.price === 'number'
      } : null
    });
    
    if (!user) {
      console.error('❌ FrameSelector: No user, cannot add to cart');
      // If we have an auth modal handler, use it instead of showing a toast
      if (onOpenAuthModal) {
        console.log('🔐 FrameSelector: Calling onOpenAuthModal');
        onOpenAuthModal();
      } else {
        // Fallback to toast if no auth modal handler provided
      toast({
        title: 'Authentication Required',
        description: 'Please sign in to add items to your cart.',
        variant: 'destructive',
      });
      }
      return;
    }
    
    if (!onAddToCart) {
      console.error('❌ FrameSelector: onAddToCart prop is not defined!', {
        props: { onAddToCart, onFrameSelect, imageUrl, imagePrompt }
      });
      toast({
        title: 'Error',
        description: 'Add to cart handler is not available. Please refresh the page.',
        variant: 'destructive',
      });
      return;
    }
    
    if (!frame || !frame.size || !frame.style || !frame.material || typeof frame.price !== 'number') {
      console.error('❌ FrameSelector: Invalid frame object', {
        frame,
        hasFrame: !!frame,
        hasSize: !!frame?.size,
        hasStyle: !!frame?.style,
        hasMaterial: !!frame?.material,
        hasPrice: typeof frame?.price === 'number',
        priceValue: frame?.price
      });
      toast({
        title: 'Error',
        description: 'Invalid frame selection. Please try again.',
        variant: 'destructive',
      });
      return;
    }
    
    console.log('✅ FrameSelector: All validations passed, calling onAddToCart with frame', frame);
    try {
      // Call the async function - we need to handle the promise
      console.log('🔄 FrameSelector: About to call onAddToCart...');
      const result = onAddToCart(frame);
      console.log('✅ FrameSelector: onAddToCart returned', { 
        hasResult: result !== undefined,
        resultType: typeof result,
        isPromise: result !== undefined && result !== null && typeof result === 'object' && 'then' in result
      });
      
      // If it's a promise (async function), we MUST handle it
      if (result !== undefined && result !== null && typeof result === 'object' && 'then' in result) {
        console.log('🔄 FrameSelector: Detected Promise, awaiting result...');
        (result as Promise<any>)
          .then(() => {
            console.log('✅ FrameSelector: onAddToCart Promise resolved successfully');
          })
          .catch((error) => {
            console.error('❌ FrameSelector: Error in onAddToCart promise', error);
            console.error('❌ FrameSelector: Error stack', error?.stack);
            toast({
              title: 'Error',
              description: error instanceof Error ? error.message : 'Failed to add to cart. Please try again.',
              variant: 'destructive',
            });
          });
      } else {
        console.log('⚠️ FrameSelector: onAddToCart did not return a Promise');
      }
    } catch (error) {
      console.error('❌ FrameSelector: Synchronous error calling onAddToCart', error);
      console.error('❌ FrameSelector: Error stack', error instanceof Error ? error.stack : 'No stack');
      toast({
        title: 'Error',
        description: error instanceof Error ? error.message : 'Failed to add to cart. Please try again.',
        variant: 'destructive',
      });
    }
  };

  const formatPrice = (price: number) => {
    return new Intl.NumberFormat('en-US', {
      style: 'currency',
      currency: 'USD',
    }).format(price);
  };

  const getSizeLabel = (size: string) => {
    const labels = {
      small: 'Small',
      medium: 'Medium',
      large: 'Large',
      extra_large: 'Extra Large',
    };
    return labels[size as keyof typeof labels] || size;
  };

  const getStyleLabel = (style: string) => {
    return style.charAt(0).toUpperCase() + style.slice(1);
  };

  const getMaterialLabel = (material: string) => {
    return material.charAt(0).toUpperCase() + material.slice(1);
  };

  const getFrameColor = (style: string) => {
    const colors = {
      black: '#1a1a1a',
      white: '#ffffff',
      natural: '#8B4513',
      gold: '#FFD700',
      silver: '#C0C0C0',
    };
    return colors[style as keyof typeof colors] || '#1a1a1a';
  };

  const getFrameShadow = (style: string) => {
    const shadows = {
      black: '0 8px 32px rgba(0, 0, 0, 0.3)',
      white: '0 8px 32px rgba(0, 0, 0, 0.1)',
      natural: '0 8px 32px rgba(139, 69, 19, 0.2)',
      gold: '0 8px 32px rgba(255, 215, 0, 0.3)',
      silver: '0 8px 32px rgba(192, 192, 192, 0.2)',
    };
    return shadows[style as keyof typeof shadows] || '0 8px 32px rgba(0, 0, 0, 0.3)';
  };

  const getPreviewSize = (size: string) => {
    const sizes = {
      small: { width: 200, height: 250 },
      medium: { width: 280, height: 350 },
      large: { width: 360, height: 450 },
      extra_large: { width: 440, height: 550 },
    };
    return sizes[size as keyof typeof sizes] || sizes.medium;
  };

  // Determine current frame - use selectedFrame if provided, otherwise use first filtered frame
  const currentFrame = selectedFrame || (filteredFrames.length > 0 ? filteredFrames[0] : null);
  
  // Log current frame state for debugging
  useEffect(() => {
    console.log('🎨 FrameSelector: Current frame state', {
      hasSelectedFrame: !!selectedFrame,
      selectedFrame: selectedFrame,
      filteredFramesCount: filteredFrames.length,
      firstFilteredFrame: filteredFrames[0],
      currentFrame: currentFrame,
      hasCurrentFrame: !!currentFrame,
      prodigiOptionsCount: prodigiOptions.length,
      catalogLoading,
      catalogError
    });
  }, [selectedFrame, filteredFrames, currentFrame, prodigiOptions.length, catalogLoading, catalogError]);
  
  const previewSize = getPreviewSize(selectedSize);

  // 🔄 Loading State
  if (catalogLoading) {
    return (
      <div className="max-w-6xl mx-auto p-6">
        <Card className="p-12">
          <div className="flex flex-col items-center justify-center space-y-4">
            <Loader2 className="w-12 h-12 animate-spin text-primary" />
            <div className="text-center">
              <h3 className="text-lg font-semibold text-gray-900 mb-1">
                Loading Frame Options
              </h3>
              <p className="text-sm text-gray-600">
                Fetching available frames...
              </p>
            </div>
          </div>
        </Card>
      </div>
    );
  }

  // ❌ Error State
  if (catalogError) {
    return (
      <div className="max-w-6xl mx-auto p-6">
        <Card className="border-red-200 bg-red-50">
          <CardContent className="p-6">
            <div className="flex items-start gap-3">
              <AlertCircle className="w-6 h-6 text-red-600 mt-0.5" />
              <div className="flex-1">
                <h3 className="text-lg font-semibold text-red-800 mb-2">
                  Error Loading Frame Options
                </h3>
                <p className="text-red-600 mb-4">
                  {catalogError}
                </p>
                <Button 
                  onClick={refetchCatalog} 
                  variant="outline" 
                  className="text-red-600 border-red-300 hover:bg-red-100"
                >
                  <RotateCcw className="w-4 h-4 mr-2" />
                  Retry
                </Button>
              </div>
            </div>
          </CardContent>
        </Card>
      </div>
    );
  }

  // ℹ️ No Options Available
  if (FRAME_OPTIONS.length === 0) {
    return (
      <div className="max-w-6xl mx-auto p-6">
        <Card>
          <CardContent className="p-12 text-center">
            <AlertCircle className="w-12 h-12 text-gray-400 mx-auto mb-4" />
            <h3 className="text-lg font-semibold text-gray-900 mb-2">
              No Frame Options Available
            </h3>
            <p className="text-gray-600 mb-4">
              We couldn't find any frame options. Please try again later.
            </p>
            <Button onClick={refetchCatalog} variant="outline">
              <RotateCcw className="w-4 h-4 mr-2" />
              Retry
            </Button>
          </CardContent>
        </Card>
      </div>
    );
  }

  return (
    <div className="max-w-6xl mx-auto p-6">
      {/* 🎨 Dynamic Catalog Info Banner */}
      <div className="mb-6 rounded-lg bg-gradient-to-r from-blue-50 to-purple-50 border border-blue-200 p-4">
        <div className="flex items-start gap-3">
          <Info className="w-5 h-5 text-blue-600 mt-0.5 flex-shrink-0" />
          <div className="flex-1">
            <h3 className="text-sm font-semibold text-blue-900 mb-1">
              ✨ Live Frame Catalog
            </h3>
            <p className="text-sm text-blue-700">
              Browse our complete collection of premium frames. You have access to{' '}
              <span className="font-semibold">{FRAME_OPTIONS.length} frame combinations</span>{' '}
              across {availableColors.length} colors and multiple sizes!
            </p>
          </div>
        </div>
      </div>

      <div className="grid grid-cols-1 lg:grid-cols-2 gap-8">
        {/* Left Side - Image Preview */}
        <div className="space-y-6">
          <div className="bg-white rounded-2xl p-8 shadow-lg border">
            <div className="flex items-center justify-between mb-6">
              <h3 className="text-xl font-semibold text-gray-900">Frame Preview</h3>
              <div className="flex items-center gap-2">
                <Button
                  variant="outline"
                  size="sm"
                  onClick={() => setPreviewScale(Math.max(0.5, previewScale - 0.1))}
                  disabled={previewScale <= 0.5}
                  aria-label="Zoom out"
                >
                  <ZoomOut className="h-4 w-4" />
                </Button>
                <span className="text-sm text-gray-600 min-w-[3rem] text-center">
                  {Math.round(previewScale * 100)}%
                </span>
                <Button
                  variant="outline"
                  size="sm"
                  onClick={() => setPreviewScale(Math.min(2, previewScale + 0.1))}
                  disabled={previewScale >= 2}
                  aria-label="Zoom in"
                >
                  <ZoomIn className="h-4 w-4" />
                </Button>
                <Button
                  variant="outline"
                  size="sm"
                  onClick={() => setPreviewRotation((prev) => (prev + 90) % 360)}
                  aria-label="Rotate"
                >
                  <RotateCcw className="h-4 w-4" />
                </Button>
              </div>
            </div>
            
            <div className="flex justify-center">
              {frameLoading && (
                <div className="flex items-center justify-center p-8">
                  <div className="text-sm text-gray-500">Loading frame preview...</div>
                </div>
              )}
              {!frameLoading && (
                <div 
                  className="relative transition-all duration-300 ease-in-out"
                  style={{
                    transform: `scale(${previewScale}) rotate(${previewRotation}deg)`,
                    transformOrigin: 'center',
                  }}
                >
                  <div
                    className="relative rounded-lg overflow-hidden"
                    style={{
                      width: previewSize.width,
                      height: previewSize.height,
                      boxShadow: getFrameShadow(selectedStyle),
                      border: `8px solid ${getFrameColor(selectedStyle)}`,
                      background: selectedStyle === 'gold' ? 'linear-gradient(135deg, #FFD700 0%, #FFA500 100%)' :
                                 selectedStyle === 'silver' ? 'linear-gradient(135deg, #C0C0C0 0%, #A8A8A8 100%)' :
                                 selectedStyle === 'natural' ? 'linear-gradient(135deg, #8B4513 0%, #A0522D 100%)' :
                                 selectedStyle === 'white' ? 'linear-gradient(135deg, #ffffff 0%, #f5f5f5 100%)' :
                                 'linear-gradient(135deg, #1a1a1a 0%, #000000 100%)',
                    }}
                  >
                    {/* Inner mat */}
                    <div className="absolute inset-2 bg-white rounded-sm shadow-inner">
                      <img
                        src={imageUrl}
                        alt={imagePrompt}
                        className="w-full h-full object-cover rounded-sm"
                      />
                    </div>
                    
                    {/* Frame corner details */}
                    <div className="absolute top-0 left-0 w-4 h-4 border-l-2 border-t-2 border-white/20 rounded-tl-lg"></div>
                    <div className="absolute top-0 right-0 w-4 h-4 border-r-2 border-t-2 border-white/20 rounded-tr-lg"></div>
                    <div className="absolute bottom-0 left-0 w-4 h-4 border-l-2 border-b-2 border-white/20 rounded-bl-lg"></div>
                    <div className="absolute bottom-0 right-0 w-4 h-4 border-r-2 border-b-2 border-white/20 rounded-br-lg"></div>
                  </div>
                </div>
              )}
            </div>
            
            {/* Frame details below preview */}
            <div className="mt-6 text-center">
              <h4 className="font-semibold text-lg text-gray-900 mb-2">
                {getSizeLabel(selectedSize)} Frame
              </h4>
              <p className="text-gray-600 mb-1">
                {getStyleLabel(selectedStyle)} {getMaterialLabel(selectedMaterial)}
              </p>
              <p className="text-sm text-gray-500">
                {currentFrame?.dimensions.width}&quot; × {currentFrame?.dimensions.height}&quot; × {currentFrame?.dimensions.depth}&quot;
              </p>
              <div className="flex items-center justify-center gap-2 mt-3">
                {currentFrame?.popular && (
                  <Badge variant="secondary" className="text-xs bg-blue-100 text-blue-800">
                    Popular
                  </Badge>
                )}
                {currentFrame?.recommended && (
                  <Badge variant="default" className="text-xs bg-green-100 text-green-800">
                    Recommended
                  </Badge>
                )}
              </div>
            </div>
          </div>
        </div>

        {/* Right Side - Configuration Options */}
        <div className="space-y-6">
          {/* Frame Size Selection - Dropdown */}
          <Card className="border shadow-sm">
            <CardHeader className="pb-4">
              <CardTitle className="text-lg flex items-center gap-2">
                <div className="w-2 h-2 bg-blue-500 rounded-full"></div>
                Frame Size
              </CardTitle>
            </CardHeader>
            <CardContent>
              <Select value={selectedSize} onValueChange={setSelectedSize}>
                <SelectTrigger className="w-full">
                  <SelectValue placeholder="Select frame size" />
                </SelectTrigger>
                <SelectContent>
                  {['small', 'medium', 'large', 'extra_large'].map((size) => {
                    const isAvailable = getAvailableSizes().includes(size);
                    const frameOption = FRAME_OPTIONS.find(f => f.size === size && f.style === selectedStyle && f.material === selectedMaterial);
                    
                    return (
                      <SelectItem 
                        key={size} 
                        value={size} 
                        disabled={!isAvailable}
                        className={!isAvailable ? 'opacity-50' : ''}
                      >
                        <div className="flex items-center justify-between w-full">
                          <span>{getSizeLabel(size)}</span>
                          {frameOption && (
                            <span className="text-sm text-gray-500 ml-2">
                              {frameOption.dimensions.width}" × {frameOption.dimensions.height}"
                            </span>
                          )}
                          {!isAvailable && (
                            <span className="text-xs text-red-500 ml-2">Unavailable</span>
                          )}
                        </div>
                      </SelectItem>
                    );
                  })}
                </SelectContent>
              </Select>
            </CardContent>
          </Card>

          {/* Frame Style Selection - Dynamic colors from Prodigi */}
          <Card className="border shadow-sm">
            <CardHeader className="pb-4">
              <CardTitle className="text-lg flex items-center gap-2">
                <div className="w-2 h-2 bg-purple-500 rounded-full"></div>
                Frame Style
                <Badge variant="secondary" className="ml-2 text-xs">
                  {availableColors.length} colors
                </Badge>
              </CardTitle>
            </CardHeader>
            <CardContent>
              <RadioGroup value={selectedStyle} onValueChange={setSelectedStyle}>
                <div className="grid grid-cols-5 gap-2">
                  {availableColors.map((style) => {
                    const isAvailable = getAvailableStyles().includes(style);
                    
                    return (
                      <div key={style} className="relative">
                        <RadioGroupItem 
                          value={style} 
                          id={style} 
                          className="sr-only" 
                          disabled={!isAvailable}
                        />
                        <Label 
                          htmlFor={style} 
                          className={`flex flex-col items-center justify-center p-3 rounded-lg border-2 transition-all duration-200 cursor-pointer ${
                            !isAvailable 
                              ? 'border-gray-200 bg-gray-50 cursor-not-allowed opacity-50' 
                              : selectedStyle === style 
                                ? 'border-purple-500 bg-purple-50 shadow-md' 
                                : 'border-gray-200 hover:border-gray-300 hover:shadow-sm'
                          }`}
                        >
                          <div 
                            className={`w-8 h-8 rounded-full border-2 mb-1 ${
                              !isAvailable ? 'border-gray-300' : 'border-gray-300'
                            }`}
                            style={{ 
                              backgroundColor: isAvailable ? getFrameColor(style) : '#e5e7eb'
                            }}
                          />
                          <span className="text-xs font-medium text-gray-700 capitalize">
                            {style}
                          </span>
                          {!isAvailable && (
                            <div className="text-xs text-red-500 mt-1">N/A</div>
                          )}
                        </Label>
                      </div>
                    );
                  })}
                </div>
              </RadioGroup>
            </CardContent>
          </Card>

          {/* Frame Material Selection */}
          <Card className="border shadow-sm">
            <CardHeader className="pb-4">
              <CardTitle className="text-lg flex items-center gap-2">
                <div className="w-2 h-2 bg-green-500 rounded-full"></div>
                Frame Material
              </CardTitle>
            </CardHeader>
            <CardContent>
              <RadioGroup value={selectedMaterial} onValueChange={setSelectedMaterial}>
                <div className="grid grid-cols-2 gap-3">
                  {['wood', 'bamboo', 'canvas', 'acrylic'].map((material) => {
                    const isAvailable = getAvailableMaterials().includes(material);
                    
                    return (
                      <div key={material} className="relative">
                        <RadioGroupItem 
                          value={material} 
                          id={material} 
                          className="sr-only" 
                          disabled={!isAvailable}
                        />
                        <Label 
                          htmlFor={material} 
                          className={`flex items-center justify-center p-4 rounded-lg border-2 transition-all duration-200 ${
                            !isAvailable 
                              ? 'border-gray-200 bg-gray-50 cursor-not-allowed opacity-50' 
                              : selectedMaterial === material 
                                ? 'border-green-500 bg-green-50' 
                                : 'border-gray-200 hover:border-gray-300'
                          }`}
                        >
                          <div className={`text-sm font-medium ${
                            !isAvailable 
                              ? 'text-gray-400' 
                              : selectedMaterial === material 
                                ? 'text-green-700' 
                                : 'text-gray-700'
                          }`}>{getMaterialLabel(material)}</div>
                          {!isAvailable && (
                            <div className="text-xs text-red-500 ml-2">Unavailable</div>
                          )}
                        </Label>
                      </div>
                    );
                  })}
                </div>
              </RadioGroup>
            </CardContent>
          </Card>

          {/* Selected Frame Details & Purchase */}
          {currentFrame && (
            <Card className="border-2 border-blue-200 bg-gradient-to-r from-blue-50 to-purple-50 shadow-lg">
              <CardHeader className="pb-4">
                <CardTitle className="text-lg flex items-center gap-2">
                  <Check className="h-5 w-5 text-green-500" />
                  Selected Frame
                </CardTitle>
              </CardHeader>
              <CardContent>
                <div className="space-y-4">
                  <div className="flex items-center justify-between">
                    <div>
                      <h4 className="font-semibold text-lg text-gray-900">
                        {getSizeLabel(currentFrame.size)} Frame
                      </h4>
                      <p className="text-gray-600">
                        {getStyleLabel(currentFrame.style)} {getMaterialLabel(currentFrame.material)}
                      </p>
                    </div>
                    <div className="text-right">
                      <div className="text-3xl font-bold text-blue-600">
                        {formatPrice(currentFrame.price)}
                      </div>
                      <div className="text-sm text-gray-500">
<<<<<<< HEAD
                        {currentFrame.dimensions.width}&quot; × {currentFrame.dimensions.height}&quot; ({(currentFrame.dimensions.width * 2.54).toFixed(1)} × {(currentFrame.dimensions.height * 2.54).toFixed(1)} cm)
=======
                        {currentFrame.dimensions.width}&quot; × {currentFrame.dimensions.height}&quot; × {currentFrame.dimensions.depth}&quot;
>>>>>>> 638e12a0
                      </div>
                    </div>
                  </div>

                  <Separator />

                  <div className="flex items-center justify-between">
                    <Button 
                      onClick={(e) => {
                        console.log('🔥🔥🔥 BUTTON CLICKED - START 🔥🔥🔥');
                        try {
                          e.preventDefault();
                          e.stopPropagation();
                          console.log('🛒 Add to Cart button clicked', { 
                            currentFrame, 
                            hasCurrentFrame: !!currentFrame,
                            frameDetails: currentFrame ? {
                              size: currentFrame.size,
                              style: currentFrame.style,
                              material: currentFrame.material,
                              price: currentFrame.price
                            } : null,
                            disabled: !currentFrame,
                            buttonType: 'button'
                          });
                        if (currentFrame) {
                            console.log('✅ FrameSelector: Calling handleAddToCart...');
                          handleAddToCart(currentFrame);
                        } else {
                          console.error('❌ currentFrame is undefined!', { selectedFrame, filteredFrames });
                          toast({
                            title: 'Error',
                            description: 'No frame selected. Please select a frame.',
                            variant: 'destructive',
                          });
                          }
                          console.log('🔥🔥🔥 BUTTON CLICKED - END 🔥🔥🔥');
                        } catch (error) {
                          console.error('🔥🔥🔥 ERROR IN BUTTON CLICK HANDLER 🔥🔥🔥', error);
                          throw error;
                        }
                      }}
                      className="min-w-32 bg-gradient-to-r from-blue-500 to-purple-500 hover:from-blue-600 hover:to-purple-600 text-white shadow-lg"
                      size="lg"
                      disabled={!currentFrame}
                      type="button"
                      data-testid="add-to-cart-button"
                    >
                      <ShoppingCart className="h-4 w-4 mr-2" />
                      Add to Cart
                    </Button>
                  </div>
                </div>
              </CardContent>
            </Card>
          )}
        </div>
      </div>
    </div>
  );
}<|MERGE_RESOLUTION|>--- conflicted
+++ resolved
@@ -793,11 +793,7 @@
                         {formatPrice(currentFrame.price)}
                       </div>
                       <div className="text-sm text-gray-500">
-<<<<<<< HEAD
-                        {currentFrame.dimensions.width}&quot; × {currentFrame.dimensions.height}&quot; ({(currentFrame.dimensions.width * 2.54).toFixed(1)} × {(currentFrame.dimensions.height * 2.54).toFixed(1)} cm)
-=======
                         {currentFrame.dimensions.width}&quot; × {currentFrame.dimensions.height}&quot; × {currentFrame.dimensions.depth}&quot;
->>>>>>> 638e12a0
                       </div>
                     </div>
                   </div>
