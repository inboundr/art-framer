'use client';

import React, { useState, useRef, useEffect } from 'react';
import { useRouter } from 'next/navigation';
import { useCuratedGallery } from '@/hooks/useCuratedGallery';
import type { CuratedImage } from '@/lib/curated-images';
import { Heart, Eye, Download, Share2, ShoppingCart, XCircle, HelpCircle } from 'lucide-react';
import { Button } from '@/components/ui/button';
import { Card, CardContent } from '@/components/ui/card';
import { useDynamicAnimationsSafe } from '@/hooks/useDynamicHooksSafe';
import { useAuth } from '@/hooks/useAuth';
import { useToast } from '@/hooks/use-toast';
import { useCart } from '@/contexts/CartContext';
import { useCartNotification } from './CartNotificationToast';
import { supabase } from '@/lib/supabase/client';
import { CreationsModal } from './CreationsModal';
import { FrameSelector } from './FrameSelector';
<<<<<<< HEAD
import { useStudioStore } from '@/store/studio';
=======
>>>>>>> 638e12a0

interface CuratedImageCardProps {
  image: CuratedImage;
  onImageClick?: (image: CuratedImage) => void;
  onBuyAsFrame?: (image: CuratedImage) => void;
  onOpenAuthModal?: () => void;
  animationDelay?: number;
}

function CuratedImageCard({ image, onImageClick, onBuyAsFrame, onOpenAuthModal, animationDelay = 0 }: CuratedImageCardProps) {
  const [isLoaded, setIsLoaded] = useState(false);
  const [isHovered, setIsHovered] = useState(false);
  const { createTransition } = useDynamicAnimationsSafe();
  const { user } = useAuth();
  const { toast } = useToast();
  const { addToCart } = useCart();
  const { showCartNotification } = useCartNotification();

  const handleImageClick = () => {
    onImageClick?.(image);
  };

  const handleBuyAsFrame = (e: React.MouseEvent) => {
    e.stopPropagation(); // Prevent triggering image click
    console.log('🛒 Order Frame clicked:', { user: !!user, hasOnOpenAuthModal: !!onOpenAuthModal });
    
    if (!user) {
      console.log('🔐 User not authenticated, opening auth modal');
      // Store the selected image in localStorage for after login
      localStorage.setItem('pending-cart-image', JSON.stringify({
        id: image.id,
        image_url: image.image_url,
        title: image.title,
        description: image.description,
        aspect_ratio: image.aspect_ratio,
        timestamp: Date.now()
      }));
      
      // Show auth modal for non-authenticated users
      if (onOpenAuthModal) {
        console.log('🔐 Calling onOpenAuthModal');
        onOpenAuthModal();
      } else {
        console.error('❌ onOpenAuthModal not provided');
      }
      return;
    }
    console.log('✅ User authenticated, proceeding to frame selection');
    // Directly trigger the frame selection without opening CreationsModal
    onBuyAsFrame?.(image);
  };

  const handleView = (e: React.MouseEvent) => {
    e.stopPropagation();
    onImageClick?.(image);
  };

  const handleLike = (e: React.MouseEvent) => {
    e.stopPropagation();
    // TODO: Implement like functionality
    console.log('Like clicked for image:', image.id);
  };

  const handleShare = (e: React.MouseEvent) => {
    e.stopPropagation();
    if (navigator.share) {
      navigator.share({
        title: image.title,
        text: `Check out this beautiful AI-generated art: ${image.title}`,
        url: window.location.href,
      });
    } else {
      navigator.clipboard.writeText(window.location.href);
      toast({
        title: 'Link Copied',
        description: 'Link has been copied to clipboard.',
      });
    }
  };

  const handleImageLoad = () => {
    setIsLoaded(true);
  };

  return (
    <Card 
      className="group cursor-pointer overflow-hidden transition-all duration-300 hover:shadow-lg"
      style={{
        animationDelay: `${animationDelay}ms`,
        transition: createTransition([
          { property: 'transform', duration: 300 },
          { property: 'box-shadow', duration: 300 },
        ]),
      }}
      onMouseEnter={() => setIsHovered(true)}
      onMouseLeave={() => setIsHovered(false)}
      onClick={handleImageClick}
    >
      <CardContent className="p-0 relative">
        {/* Image Container */}
        <div className="relative overflow-hidden group">
          {!isLoaded && (
            <div className="absolute inset-0 bg-gray-200 animate-pulse flex items-center justify-center">
              <div className="w-8 h-8 border-2 border-gray-400 border-t-transparent rounded-full animate-spin"></div>
            </div>
          )}
          
          <img
            src={image.image_url}
            alt={image.title}
            className={`w-full h-auto object-cover transition-opacity duration-300 ${
              isLoaded ? 'opacity-100' : 'opacity-0'
            }`}
            onLoad={handleImageLoad}
            loading="lazy"
          />
          
          {/* Order Frame Button - Top Right Corner */}
          <div 
            className={`absolute top-2 right-2 transition-all duration-300 pointer-events-auto ${
              isHovered ? 'opacity-100 translate-y-0' : 'opacity-0 translate-y-2'
            }`}
          >
            <Button 
              size="sm" 
              variant="default" 
              className="rounded-lg bg-primary text-primary-foreground hover:bg-primary/90 font-semibold px-3 py-2 shadow-lg"
              onClick={handleBuyAsFrame}
            >
              <ShoppingCart className="w-4 h-4 mr-1" />
              Order Frame
            </Button>
          </div>
        </div>

      </CardContent>
    </Card>
  );
}

interface CuratedImageGalleryProps {
  className?: string;
  showFilters?: boolean;
  enableAnimations?: boolean;
  onImageClick?: (image: CuratedImage) => void;
  onBuyAsFrame?: (image: CuratedImage) => void;
  onOpenAuthModal?: () => void;
}

export function CuratedImageGallery({ 
  className = '',
  showFilters = true,
  enableAnimations = true,
  onImageClick,
  onBuyAsFrame,
  onOpenAuthModal
}: CuratedImageGalleryProps) {
  const router = useRouter();
  const { images, loading, error, hasMore, loadMore } = useCuratedGallery();
  const { user, session } = useAuth();
<<<<<<< HEAD
  const { setImage } = useStudioStore();
=======
>>>>>>> 638e12a0
  
  // Debug logging
  useEffect(() => {
    console.log('🖼️ CuratedImageGallery render:', { 
      imagesCount: images.length, 
      loading, 
      hasError: !!error,
      hasMore,
      errorMessage: error?.message
    });
  }, [images.length, loading, error, hasMore]);

  // Additional debug logging for initial load
  useEffect(() => {
    console.log('🖼️ CuratedImageGallery initial load check:', { 
      images: images.length > 0 ? `${images.length} images loaded` : 'no images yet',
      loading,
      error: error ? error.message : 'no error',
      hasMore
    });
  }, []);

  // Additional debug logging for hook state
  useEffect(() => {
    console.log('🖼️ CuratedImageGallery hook state:', { 
      images: images.length > 0 ? `${images.length} images` : 'no images',
      loading,
      error: error ? error.message : 'no error',
      hasMore
    });
  }, [images, loading, error, hasMore]);

  // Add retry mechanism for failed image loads
  useEffect(() => {
    if (error && !loading && images.length === 0) {
      console.log('🔄 CuratedImageGallery: Retrying after error...');
      const retryTimer = setTimeout(() => {
        window.location.reload();
      }, 3000);
      
      return () => clearTimeout(retryTimer);
    }
  }, [error, loading, images.length]);

  // Check for pending cart image after login
  useEffect(() => {
    if (user) {
      const pendingImageData = localStorage.getItem('pending-cart-image');
      if (pendingImageData) {
        try {
          const pendingImage = JSON.parse(pendingImageData);
          // Check if the data is not too old (within 1 hour)
          const isRecent = Date.now() - pendingImage.timestamp < 60 * 60 * 1000;
          if (isRecent) {
            console.log('🛒 Found pending cart image after login:', pendingImage);
<<<<<<< HEAD
            
            // Normalize the image URL
            let publicUrl = pendingImage.image_url;
            if (!pendingImage.image_url.startsWith('http://') && !pendingImage.image_url.startsWith('https://')) {
              const { data } = supabase.storage.from('curated-images').getPublicUrl(pendingImage.image_url);
              publicUrl = data?.publicUrl || pendingImage.image_url;
            }
            
            // Set the image in studio store
            setImage(publicUrl, pendingImage.id);
            
=======
            // Convert to CuratedImage format and show modal
            const curatedImage: CuratedImage = {
              id: pendingImage.id,
              image_url: pendingImage.image_url,
              title: pendingImage.title,
              description: pendingImage.description,
              category: 'curated',
              tags: [],
              thumbnail_url: null,
              width: 800,
              height: 600,
              aspect_ratio: pendingImage.aspect_ratio,
              display_order: 0,
              is_featured: false,
              is_active: true,
              created_at: new Date().toISOString(),
              updated_at: new Date().toISOString()
            };
            // Close the CreationsModal if it's open
            console.log('🔄 CuratedImageGallery: Closing CreationsModal and opening FrameSelector');
            setShowCreationsModal(false);
            setSelectedImage(null);
            // Go directly to frame selection for pending image
            setFrameSelectorImage(curatedImage);
            setShowFrameSelector(true);
            console.log('🎨 CuratedImageGallery: Frame selector state set', { 
              frameSelectorImage: !!curatedImage, 
              showFrameSelector: true 
            });
>>>>>>> 638e12a0
            // Clear the pending image
            localStorage.removeItem('pending-cart-image');
            
            console.log('🎨 CuratedImageGallery: Redirecting to studio with pending image');
            
            // Small delay to ensure session persists
            setTimeout(() => {
              router.push('/studio');
            }, 100);
          } else {
            // Clear old pending image
            localStorage.removeItem('pending-cart-image');
          }
        } catch (error) {
          console.error('Error parsing pending cart image:', error);
          localStorage.removeItem('pending-cart-image');
        }
      }
    }
  }, [user]);
  const [isHydrated, setIsHydrated] = useState(false);
  const observerRef = useRef<IntersectionObserver | null>(null);
  const loadingRef = useRef<HTMLDivElement>(null);
  const [selectedImage, setSelectedImage] = useState<CuratedImage | null>(null);
  const [showCreationsModal, setShowCreationsModal] = useState(false);
  const [showFrameSelector, setShowFrameSelector] = useState(false);
  const [frameSelectorImage, setFrameSelectorImage] = useState<CuratedImage | null>(null);

  // Dynamic animations hook
  const { createTransition } = useDynamicAnimationsSafe();
  
  // Cart and toast hooks
  const { toast } = useToast();
  const { addToCart } = useCart();
  const { showCartNotification } = useCartNotification();

  // Ensure hydration safety
  useEffect(() => {
    setIsHydrated(true);
  }, []);

<<<<<<< HEAD
  const handleBuyAsFrame = async (image: CuratedImage) => {
    console.log('🎨 CuratedImageGallery: Order Frame clicked', {
      hasUser: !!user,
      imageId: image.id
    });
    
    // Check if user is authenticated
    if (!user) {
      console.log('🔐 User not authenticated, storing pending image and opening auth modal');
      
      // Store the image for after login
      localStorage.setItem('pending-cart-image', JSON.stringify({
        id: image.id,
        image_url: image.image_url,
        title: image.title,
        description: image.description,
        aspect_ratio: image.aspect_ratio,
        timestamp: Date.now()
      }));
      
      if (onOpenAuthModal) {
        onOpenAuthModal();
      }
      return;
    }
    
    console.log('✅ User authenticated, redirecting to studio');
    
    // Normalize the image URL - check if it's already a full URL
    let publicUrl = image.image_url;
    if (!image.image_url.startsWith('http://') && !image.image_url.startsWith('https://')) {
      // Only get public URL if it's a storage path
      const { data } = supabase.storage.from('curated-images').getPublicUrl(image.image_url);
      publicUrl = data?.publicUrl || image.image_url;
    }
    
    // Set the image in studio store
    setImage(publicUrl, image.id);
    
    // Small delay to ensure session is persisted before navigation
    await new Promise(resolve => setTimeout(resolve, 100));
    
    // Navigate to studio
    router.push('/studio');
    
=======
  const handleBuyAsFrame = (image: CuratedImage) => {
    // Show frame selector directly
    setFrameSelectorImage(image);
    setShowFrameSelector(true);
>>>>>>> 638e12a0
    onBuyAsFrame?.(image);
  };

  const handleImageClick = (image: CuratedImage) => {
    setSelectedImage(image);
    setShowCreationsModal(true);
    onImageClick?.(image);
  };

  const handleCloseCreationsModal = () => {
    setShowCreationsModal(false);
    setSelectedImage(null);
  };

  const handleAddToCart = async (frame: any) => {
    console.log('🔥🔥🔥 CuratedImageGallery.handleAddToCart CALLED 🔥🔥🔥');
    console.log('🛒 CuratedImageGallery: handleAddToCart called', { 
      hasUser: !!user, 
      hasFrameSelectorImage: !!frameSelectorImage,
      frameSelectorImageId: frameSelectorImage?.id,
      frame,
      frameDetails: frame ? {
        size: frame.size,
        style: frame.style,
        material: frame.material,
        price: frame.price,
        hasAllProps: !!(frame.size && frame.style && frame.material && typeof frame.price === 'number')
      } : null
    });
    
    if (!user) {
      console.error('❌ CuratedImageGallery: No user - STOPPING HERE');
      toast({
        title: 'Authentication Required',
        description: 'Please sign in to add items to your cart.',
        variant: 'destructive',
      });
      return;
    }
    console.log('✅ CuratedImageGallery: User check passed');

    if (!frameSelectorImage?.id) {
      console.error('❌ CuratedImageGallery: frameSelectorImage or image ID missing - STOPPING HERE', { 
        frameSelectorImage,
        hasFrameSelectorImage: !!frameSelectorImage,
        imageId: frameSelectorImage?.id
      });
      toast({
        title: 'Image Error',
        description: 'Image ID is missing. Please try again.',
        variant: 'destructive',
      });
      return;
    }
    console.log('✅ CuratedImageGallery: frameSelectorImage check passed', { imageId: frameSelectorImage.id });

    if (!frame || !frame.size || !frame.style || !frame.material || typeof frame.price !== 'number') {
      console.error('❌ CuratedImageGallery: Invalid frame object - STOPPING HERE', {
        frame,
        hasFrame: !!frame,
        hasSize: !!frame?.size,
        hasStyle: !!frame?.style,
        hasMaterial: !!frame?.material,
        hasPrice: typeof frame?.price === 'number',
        priceType: typeof frame?.price
      });
      toast({
        title: 'Error',
        description: 'Invalid frame selection. Please try again.',
        variant: 'destructive',
      });
      return;
    }
    console.log('✅ CuratedImageGallery: Frame validation passed');

    try {
      console.log('🛒 CuratedImageGallery: Checking session from useAuth...');
      
      if (!session?.access_token) {
        console.error('❌ CuratedImageGallery: No session or access token');
        throw new Error('Please sign in to add items to your cart.');
      }
      
      console.log('✅ CuratedImageGallery: Session obtained from useAuth', { hasToken: !!session.access_token });
      
      console.log('🚀 CuratedImageGallery: MAKING FETCH REQUEST NOW to /api/curated-products', {
        url: '/api/curated-products',
        method: 'POST',
        hasToken: !!session.access_token,
        body: {
          curatedImageId: frameSelectorImage.id,
          frameSize: frame.size,
          frameStyle: frame.style,
          frameMaterial: frame.material,
          price: frame.price
        }
      });
      
      // Test if fetch is available
      if (typeof fetch === 'undefined') {
        console.error('❌❌❌ FETCH IS NOT AVAILABLE! ❌❌❌');
        throw new Error('Fetch API is not available');
      }
      
      console.log('✅ Fetch is available, making request...');
      
      // Use curated products API for curated images
      console.log('🚀 Starting fetch to /api/curated-products...');
      const response = await fetch('/api/curated-products', {
        method: 'POST',
        headers: {
          'Content-Type': 'application/json',
          ...(session?.access_token ? { 'Authorization': `Bearer ${session.access_token}` } : {})
        },
        credentials: 'include',
        body: JSON.stringify({
          curatedImageId: frameSelectorImage.id,
          frameSize: frame.size,
          frameStyle: frame.style,
          frameMaterial: frame.material,
          price: frame.price,
        }),
      });

      console.log('✅ Fetch completed, response received:', { 
        status: response.status, 
        ok: response.ok,
        statusText: response.statusText 
      });

      if (!response.ok) {
        const errorData = await response.json();
        console.error('API Error:', errorData);
        
        // Provide more specific error messages
        if (response.status === 401) {
          throw new Error('Please log in to add items to your cart');
        } else if (response.status === 404) {
          throw new Error('Image not found or no longer available');
        } else if (response.status === 500) {
          throw new Error(errorData.details || errorData.error || 'Failed to create product');
        } else {
          throw new Error(errorData.error || 'Failed to create product');
        }
      }

      console.log('📦 Parsing response JSON...');
      const data = await response.json();
      console.log('✅ Response parsed:', { hasProduct: !!data.product, productId: data.product?.id });
      
      console.log('🛒 Calling addToCart...');
      // Use the cart context to add to cart
      const success = await addToCart(data.product.id, 1);
      console.log('✅ addToCart completed:', { success });

      if (!success) {
        throw new Error('Failed to add to cart');
      }

      console.log('✅ CuratedImageGallery: Item successfully added to cart, showing notification');

      // Show enhanced cart notification with action buttons
      try {
      showCartNotification({
        itemName: `${frame.size} ${frame.style} Frame`,
        itemImage: frameSelectorImage.image_url,
        onViewCart: () => {
          // Close the frame selector and navigate to cart
          setShowFrameSelector(false);
          window.location.href = '/cart';
        },
        onContinueShopping: () => {
          // Just close the frame selector
          setShowFrameSelector(false);
        }
      });
        console.log('✅ CuratedImageGallery: Cart notification displayed');
      } catch (notificationError) {
        console.error('❌ CuratedImageGallery: Error showing cart notification', notificationError);
        // Fallback to simple toast notification
        toast({
          title: 'Added to Cart',
          description: `${frame.size} ${frame.style} Frame has been added to your cart.`,
        });
      }
    } catch (error) {
      console.error('Error adding to cart:', error);
      toast({
        title: 'Error',
        description: error instanceof Error ? error.message : 'Failed to add framed art to cart. Please try again.',
        variant: 'destructive',
      });
    }
  };

  // Intersection Observer for infinite scroll
  useEffect(() => {
    if (observerRef.current) {
      observerRef.current.disconnect();
    }

    // Only create observer if we have more content to load
    if (!hasMore || loading) {
      return;
    }

    observerRef.current = new IntersectionObserver(
      (entries) => {
        if (entries[0].isIntersecting && hasMore && !loading) {
          console.log('🔄 Curated gallery intersection observer triggered loadMore');
          loadMore();
        }
      },
      { threshold: 0.1 }
    );

    if (loadingRef.current) {
      observerRef.current.observe(loadingRef.current);
    }

    return () => {
      if (observerRef.current) {
        observerRef.current.disconnect();
      }
    };
  }, [hasMore, loading]); // Remove loadMore from dependencies to prevent infinite re-creation

  if (error) {
    return (
      <div className="flex flex-col items-center justify-center min-h-[400px] p-8">
        <div className="text-center">
          <h3 className="text-lg font-semibold text-gray-900 mb-2">Failed to load images</h3>
          <p className="text-gray-600 mb-4">{error.message}</p>
          <Button onClick={() => window.location.reload()}>
            Try Again
          </Button>
        </div>
      </div>
    );
  }

  return (
    <div 
      className={`flex flex-col items-center self-stretch bg-gray-50 text-gray-900 ${className}`}
    >
      <div 
        className="flex flex-col items-center w-full max-w-7xl mx-auto py-6 px-4"
      >
        {/* Masonry Layout Container */}
        <div className="w-full">
          {/* Dynamic Responsive Masonry Columns */}
          <div 
            className="columns-1 sm:columns-2 md:columns-3 lg:columns-4 xl:columns-5 2xl:columns-6 gap-4"
          >
            {images.map((image, index) => (
              <CuratedImageCard 
                key={`${image.id}-${index}`}
                image={image}
                onImageClick={handleImageClick}
                onBuyAsFrame={handleBuyAsFrame}
                onOpenAuthModal={onOpenAuthModal}
                animationDelay={enableAnimations ? index * 100 : 0}
              />
            ))}
          </div>
        </div>

        {/* Loading indicator for infinite scroll */}
        {hasMore && (
          <div 
            ref={loadingRef}
            className="flex justify-center items-center py-8"
          >
            {loading ? (
              <div className="flex items-center gap-2">
                <div className="w-6 h-6 border-2 border-muted-foreground border-t-transparent rounded-full animate-spin"></div>
                <span className="text-gray-600">Loading more images...</span>
              </div>
            ) : (
              <div className="text-gray-600">Scroll to load more</div>
            )}
          </div>
        )}

        {/* No more images */}
        {!hasMore && images.length > 0 && (
          <div className="flex justify-center items-center py-8">
            <div className="text-gray-600">No more images to load</div>
          </div>
        )}

        {/* Empty state */}
        {!loading && images.length === 0 && (
          <div className="flex flex-col items-center justify-center min-h-[400px] p-8">
            <div className="text-center">
              <h3 className="text-lg font-semibold text-gray-900 mb-2">No images found</h3>
              <p className="text-gray-600">Check back later for new curated content.</p>
            </div>
          </div>
        )}
      </div>

      {/* Creations Modal for viewing images in full size */}
      {selectedImage && (
        <CreationsModal
          isOpen={showCreationsModal}
          onClose={handleCloseCreationsModal}
          imageUrl={selectedImage.image_url}
          promptText={selectedImage.title}
          imageId={selectedImage.id}
          isMobile={false}
          isCuratedImage={true} // Curated images are indeed curated
          onOpenAuthModal={onOpenAuthModal}
        />
      )}

      {/* Frame Selector Modal */}
      {showFrameSelector && frameSelectorImage && (
        <div className="fixed inset-0 z-60 bg-black/80 backdrop-blur-sm">
          <div className="flex h-full">
<<<<<<< HEAD
            <div className="flex-1 bg-gray-50 overflow-y-auto">
=======
            <div className="flex-1 bg-background overflow-y-auto">
>>>>>>> 638e12a0
              <div className="max-w-4xl mx-auto p-6">
                {/* Modal Header */}
                <div className="flex items-center justify-between mb-6">
                  <div>
                    <div className="flex items-center gap-2 mb-2">
                      <h2 className="text-2xl font-bold">Choose Your Frame</h2>
                      <div className="relative group">
<<<<<<< HEAD
                        <HelpCircle className="h-5 w-5 text-gray-600 cursor-help" />
                        <div className="absolute top-full left-1/2 transform -translate-x-1/2 mt-2 px-3 py-2 bg-gray-900 text-gray-900 text-sm rounded-lg opacity-0 group-hover:opacity-100 transition-opacity duration-200 pointer-events-none whitespace-nowrap z-50">
=======
                        <HelpCircle className="h-5 w-5 text-muted-foreground cursor-help" />
                        <div className="absolute top-full left-1/2 transform -translate-x-1/2 mt-2 px-3 py-2 bg-gray-900 text-white text-sm rounded-lg opacity-0 group-hover:opacity-100 transition-opacity duration-200 pointer-events-none whitespace-nowrap z-50">
>>>>>>> 638e12a0
                          <div className="text-center">
                            <div className="font-semibold mb-1">How to choose your frame</div>
                            <div className="text-xs">
                              Select your preferred size, style, and material. Options will automatically update to show only available combinations. Unavailable options are grayed out.
                            </div>
                          </div>
                          <div className="absolute bottom-full left-1/2 transform -translate-x-1/2 w-0 h-0 border-l-4 border-r-4 border-b-4 border-transparent border-b-gray-900"></div>
                        </div>
                      </div>
                    </div>
                  </div>
                  <Button
                    variant="outline"
                    onClick={() => setShowFrameSelector(false)}
                  >
                    <XCircle className="h-4 w-4" />
                  </Button>
                </div>

                {/* Frame Selector */}
                <FrameSelector
                  imageUrl={frameSelectorImage.image_url}
                  imagePrompt={frameSelectorImage.title}
                  onFrameSelect={(frame) => {
                    // Handle frame selection
                    console.log('Frame selected:', frame);
                  }}
                  onAddToCart={handleAddToCart}
                  selectedFrame={null}
                  showPreview={true}
                  onOpenAuthModal={onOpenAuthModal}
                />
              </div>
            </div>
          </div>
        </div>
      )}
    </div>
  );
}<|MERGE_RESOLUTION|>--- conflicted
+++ resolved
@@ -15,10 +15,6 @@
 import { supabase } from '@/lib/supabase/client';
 import { CreationsModal } from './CreationsModal';
 import { FrameSelector } from './FrameSelector';
-<<<<<<< HEAD
-import { useStudioStore } from '@/store/studio';
-=======
->>>>>>> 638e12a0
 
 interface CuratedImageCardProps {
   image: CuratedImage;
@@ -179,10 +175,6 @@
   const router = useRouter();
   const { images, loading, error, hasMore, loadMore } = useCuratedGallery();
   const { user, session } = useAuth();
-<<<<<<< HEAD
-  const { setImage } = useStudioStore();
-=======
->>>>>>> 638e12a0
   
   // Debug logging
   useEffect(() => {
@@ -238,19 +230,6 @@
           const isRecent = Date.now() - pendingImage.timestamp < 60 * 60 * 1000;
           if (isRecent) {
             console.log('🛒 Found pending cart image after login:', pendingImage);
-<<<<<<< HEAD
-            
-            // Normalize the image URL
-            let publicUrl = pendingImage.image_url;
-            if (!pendingImage.image_url.startsWith('http://') && !pendingImage.image_url.startsWith('https://')) {
-              const { data } = supabase.storage.from('curated-images').getPublicUrl(pendingImage.image_url);
-              publicUrl = data?.publicUrl || pendingImage.image_url;
-            }
-            
-            // Set the image in studio store
-            setImage(publicUrl, pendingImage.id);
-            
-=======
             // Convert to CuratedImage format and show modal
             const curatedImage: CuratedImage = {
               id: pendingImage.id,
@@ -280,7 +259,6 @@
               frameSelectorImage: !!curatedImage, 
               showFrameSelector: true 
             });
->>>>>>> 638e12a0
             // Clear the pending image
             localStorage.removeItem('pending-cart-image');
             
@@ -322,58 +300,10 @@
     setIsHydrated(true);
   }, []);
 
-<<<<<<< HEAD
-  const handleBuyAsFrame = async (image: CuratedImage) => {
-    console.log('🎨 CuratedImageGallery: Order Frame clicked', {
-      hasUser: !!user,
-      imageId: image.id
-    });
-    
-    // Check if user is authenticated
-    if (!user) {
-      console.log('🔐 User not authenticated, storing pending image and opening auth modal');
-      
-      // Store the image for after login
-      localStorage.setItem('pending-cart-image', JSON.stringify({
-        id: image.id,
-        image_url: image.image_url,
-        title: image.title,
-        description: image.description,
-        aspect_ratio: image.aspect_ratio,
-        timestamp: Date.now()
-      }));
-      
-      if (onOpenAuthModal) {
-        onOpenAuthModal();
-      }
-      return;
-    }
-    
-    console.log('✅ User authenticated, redirecting to studio');
-    
-    // Normalize the image URL - check if it's already a full URL
-    let publicUrl = image.image_url;
-    if (!image.image_url.startsWith('http://') && !image.image_url.startsWith('https://')) {
-      // Only get public URL if it's a storage path
-      const { data } = supabase.storage.from('curated-images').getPublicUrl(image.image_url);
-      publicUrl = data?.publicUrl || image.image_url;
-    }
-    
-    // Set the image in studio store
-    setImage(publicUrl, image.id);
-    
-    // Small delay to ensure session is persisted before navigation
-    await new Promise(resolve => setTimeout(resolve, 100));
-    
-    // Navigate to studio
-    router.push('/studio');
-    
-=======
   const handleBuyAsFrame = (image: CuratedImage) => {
     // Show frame selector directly
     setFrameSelectorImage(image);
     setShowFrameSelector(true);
->>>>>>> 638e12a0
     onBuyAsFrame?.(image);
   };
 
@@ -694,11 +624,7 @@
       {showFrameSelector && frameSelectorImage && (
         <div className="fixed inset-0 z-60 bg-black/80 backdrop-blur-sm">
           <div className="flex h-full">
-<<<<<<< HEAD
-            <div className="flex-1 bg-gray-50 overflow-y-auto">
-=======
             <div className="flex-1 bg-background overflow-y-auto">
->>>>>>> 638e12a0
               <div className="max-w-4xl mx-auto p-6">
                 {/* Modal Header */}
                 <div className="flex items-center justify-between mb-6">
@@ -706,13 +632,8 @@
                     <div className="flex items-center gap-2 mb-2">
                       <h2 className="text-2xl font-bold">Choose Your Frame</h2>
                       <div className="relative group">
-<<<<<<< HEAD
-                        <HelpCircle className="h-5 w-5 text-gray-600 cursor-help" />
-                        <div className="absolute top-full left-1/2 transform -translate-x-1/2 mt-2 px-3 py-2 bg-gray-900 text-gray-900 text-sm rounded-lg opacity-0 group-hover:opacity-100 transition-opacity duration-200 pointer-events-none whitespace-nowrap z-50">
-=======
                         <HelpCircle className="h-5 w-5 text-muted-foreground cursor-help" />
                         <div className="absolute top-full left-1/2 transform -translate-x-1/2 mt-2 px-3 py-2 bg-gray-900 text-white text-sm rounded-lg opacity-0 group-hover:opacity-100 transition-opacity duration-200 pointer-events-none whitespace-nowrap z-50">
->>>>>>> 638e12a0
                           <div className="text-center">
                             <div className="font-semibold mb-1">How to choose your frame</div>
                             <div className="text-xs">
