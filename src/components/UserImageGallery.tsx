--- conflicted
+++ resolved
@@ -12,10 +12,6 @@
 import { useToast } from '@/hooks/use-toast';
 import { useCart } from '@/contexts/CartContext';
 import { useCartNotification } from './CartNotificationToast';
-<<<<<<< HEAD
-import { useStudioStore } from '@/store/studio';
-=======
->>>>>>> 638e12a0
 
 interface UserImage {
   id: string;
@@ -132,18 +128,10 @@
 }
 
 export function UserImageGallery({ onOpenAuthModal }: UserImageGalleryProps = {}) {
-<<<<<<< HEAD
-  const router = useRouter();
-=======
->>>>>>> 638e12a0
   const { user, session } = useAuth();
   const { toast } = useToast();
   const { addToCart } = useCart();
   const { showCartNotification } = useCartNotification();
-<<<<<<< HEAD
-  const { setImage } = useStudioStore();
-=======
->>>>>>> 638e12a0
   
   // Debug function - expose to window for testing
   useEffect(() => {
@@ -182,35 +170,6 @@
           const isRecent = Date.now() - pendingImage.timestamp < 60 * 60 * 1000;
           if (isRecent) {
             console.log('🛒 Found pending cart image after login:', pendingImage);
-<<<<<<< HEAD
-            
-            // Normalize the image URL
-            const normalizeUrl = (url?: string | null) => {
-              if (!url) return '';
-              if (url.startsWith('http://') || url.startsWith('https://')) return url;
-              try {
-                const { data } = supabase.storage.from('images').getPublicUrl(url);
-                return data?.publicUrl || url;
-              } catch {
-                return url;
-              }
-            };
-            
-            const publicUrl = normalizeUrl(pendingImage.image_url);
-            
-            // Set the image in studio store
-            setImage(publicUrl, pendingImage.id);
-            
-            // Clear the pending image
-            localStorage.removeItem('pending-cart-image');
-            
-            console.log('🎨 UserImageGallery: Redirecting to studio with pending image');
-            
-            // Small delay to ensure session persists
-            setTimeout(() => {
-              router.push('/studio');
-            }, 100);
-=======
             // Convert to UserImage format and show modal
             const userImage: UserImage = {
               id: pendingImage.id,
@@ -235,7 +194,6 @@
             });
             // Clear the pending image
             localStorage.removeItem('pending-cart-image');
->>>>>>> 638e12a0
           } else {
             // Clear old pending image
             localStorage.removeItem('pending-cart-image');
@@ -428,61 +386,9 @@
     setSelectedImage(null);
   };
 
-<<<<<<< HEAD
-  const handleBuyAsFrame = async (image: UserImage) => {
-    console.log('🎨 UserImageGallery: Order Frame clicked', {
-      hasUser: !!user,
-      imageId: image.id
-    });
-    
-    // Check if user is authenticated (should always be true for user gallery, but defensive check)
-    if (!user) {
-      console.log('🔐 User not authenticated, storing pending image and opening auth modal');
-      
-      // Store the image for after login
-      localStorage.setItem('pending-cart-image', JSON.stringify({
-        id: image.id,
-        image_url: image.image_url,
-        prompt: image.prompt || '',
-        aspect_ratio: image.aspect_ratio,
-        timestamp: Date.now()
-      }));
-      
-      if (onOpenAuthModal) {
-        onOpenAuthModal();
-      }
-      return;
-    }
-    
-    console.log('✅ User authenticated, redirecting to studio');
-    
-    // Normalize the image URL
-    const normalizeImageUrl = (url?: string | null) => {
-      if (!url) return '';
-      if (url.startsWith('http://') || url.startsWith('https://')) return url;
-      try {
-        const { data } = supabase.storage.from('images').getPublicUrl(url);
-        return data?.publicUrl || url;
-      } catch {
-        return url;
-      }
-    };
-    
-    const publicUrl = normalizeImageUrl(image.image_url);
-    
-    // Set the image in studio store
-    setImage(publicUrl, image.id);
-    
-    // Small delay to ensure session is persisted before navigation
-    await new Promise(resolve => setTimeout(resolve, 100));
-    
-    // Navigate to studio
-    router.push('/studio');
-=======
   const handleBuyAsFrame = (image: UserImage) => {
     setFrameSelectorImage(image);
     setShowFrameSelector(true);
->>>>>>> 638e12a0
   };
 
   const handleAddToCart = async (frame: any) => {
@@ -815,21 +721,13 @@
       })() && (
         <div className="fixed inset-0 z-60 bg-black/80 backdrop-blur-sm">
           <div className="flex h-full">
-<<<<<<< HEAD
-            <div className="flex-1 bg-gray-50 overflow-y-auto">
-=======
             <div className="flex-1 bg-background overflow-y-auto">
->>>>>>> 638e12a0
               <div className="max-w-4xl mx-auto p-6">
                 {/* Modal Header */}
                 <div className="flex items-center justify-between mb-6">
                   <div>
                     <h2 className="text-2xl font-bold">Choose Your Frame</h2>
-<<<<<<< HEAD
-                    <p className="text-gray-600">
-=======
                     <p className="text-muted-foreground">
->>>>>>> 638e12a0
                       Select the perfect frame for your AI-generated art
                     </p>
                   </div>
