'use client';

import { useState, useEffect, useCallback } from 'react';
import { useAuth } from './useAuth';
import { useToast } from './use-toast';

interface CartItem {
  id: string;
  user_id: string;
  product_id: string;
  quantity: number;
  created_at: string;
  updated_at: string;
  products: {
    id: string;
    frame_size: string;
    frame_style: string;
    frame_material: string;
    price: number;
    cost: number;
    dimensions_cm: {
      width: number;
      height: number;
      depth: number;
    };
    weight_grams: number;
    status: string;
    sku: string;
    images: {
      id: string;
      prompt: string;
      image_url: string;
      thumbnail_url: string;
      user_id: string;
      created_at: string;
    };
  };
}

interface CartTotals {
  subtotal: number;
  taxAmount: number;
  shippingAmount: number;
  total: number;
  itemCount: number;
}

interface UseCartReturn {
  cartItems: CartItem[];
  totals: CartTotals;
  loading: boolean;
  error: string | null;
  addToCart: (productId: string, quantity?: number) => Promise<boolean>;
  updateQuantity: (cartItemId: string, quantity: number) => Promise<boolean>;
  removeFromCart: (cartItemId: string) => Promise<boolean>;
  clearCart: () => Promise<boolean>;
  refreshCart: () => Promise<void>;
}

export function useCart(): UseCartReturn {
  const [cartItems, setCartItems] = useState<CartItem[]>([]);
  const [totals, setTotals] = useState<CartTotals>({
    subtotal: 0,
    taxAmount: 0,
    shippingAmount: 0,
    total: 0,
    itemCount: 0,
  });
  const [loading, setLoading] = useState(false);
  const [error, setError] = useState<string | null>(null);
  
  const { user, session } = useAuth();
  const { toast } = useToast();

  const fetchCart = useCallback(async () => {
    if (!user) {
      setCartItems([]);
      setTotals({
        subtotal: 0,
        taxAmount: 0,
        shippingAmount: 0,
        total: 0,
        itemCount: 0,
      });
      return;
    }

    try {
      setLoading(true);
      setError(null);

<<<<<<< HEAD
      // Get auth token from session
      let authToken = session?.access_token;
      
      // Fallback: get token directly from Supabase if not in context
      if (!authToken) {
        const { supabase } = await import('@/lib/supabase/client');
        const { data: { session: currentSession } } = await supabase.auth.getSession();
        authToken = currentSession?.access_token || null;
      }

      // Get destination country and shipping method from localStorage (set by studio)
      // or default to US/Standard
      const destinationCountry = typeof window !== 'undefined' 
        ? (localStorage.getItem('cartDestinationCountry') || 'US')
        : 'US';
      const shippingMethod = typeof window !== 'undefined'
        ? (localStorage.getItem('cartShippingMethod') || 'Standard')
        : 'Standard';

      // Use v2 checkout API for cart with real-time pricing
      // Pass destination country and shipping method as query parameters
      const url = new URL('/api/v2/checkout/cart', window.location.origin);
      url.searchParams.set('country', destinationCountry);
      url.searchParams.set('shippingMethod', shippingMethod);

      const response = await fetch(url.toString(), {
        credentials: 'include',
        headers: authToken ? {
          'Authorization': `Bearer ${authToken}`
        } : {}
      });

=======
      const response = await fetch('/api/cart', { credentials: 'include' });
>>>>>>> 638e12a0
      if (!response.ok) {
        if (response.status === 401) {
          // User not authenticated - this is expected, don't show as error
          setCartItems([]);
          setTotals({
            subtotal: 0,
            taxAmount: 0,
            shippingAmount: 0,
            total: 0,
            itemCount: 0,
          });
          return;
        }
        
        const errorText = await response.text();
        let errorMessage = 'Failed to fetch cart';
        
        try {
          const errorData = JSON.parse(errorText);
          errorMessage = errorData.error || errorMessage;
        } catch {
          errorMessage = `Failed to fetch cart (${response.status})`;
        }
        
        throw new Error(errorMessage);
      }

      const data = await response.json();
      
      // V2 API returns { cart } with items array and totals
      const cart = data.cart || data;
      
      if (cart && Array.isArray(cart.items)) {
        // V2 format
        setCartItems(cart.items);
        setTotals({
          subtotal: cart.totals?.subtotal || 0,
          taxAmount: cart.totals?.tax || 0,
          shippingAmount: cart.totals?.shipping || 0,
          total: cart.totals?.total || 0,
          itemCount: cart.items.length,
        });
      } else {
        // V1 format fallback
        setCartItems(data.cartItems || []);
        setTotals(data.totals || {
          subtotal: 0,
          taxAmount: 0,
          shippingAmount: 0,
          total: 0,
          itemCount: 0,
        });
      }
    } catch (err) {
      // Only set error for non-authentication issues
      if (err instanceof Error && !err.message.includes('401')) {
        setError(err.message);
        console.error('Error fetching cart:', err);
      }
    } finally {
      setLoading(false);
    }
  }, [user, session]);

  useEffect(() => {
    fetchCart();
  }, [fetchCart]);

  const addToCart = useCallback(async (productId: string, quantity: number = 1): Promise<boolean> => {
    if (!user) {
      toast({
        title: 'Authentication Required',
        description: 'Please sign in to add items to your cart.',
        variant: 'destructive',
      });
      return false;
    }

    try {
      setLoading(true);
      setError(null);

      // Get auth token from session
      let authToken = session?.access_token;
      
      // Fallback: get token directly from Supabase if not in context
      if (!authToken) {
        const { supabase } = await import('@/lib/supabase/client');
        const { data: { session: currentSession } } = await supabase.auth.getSession();
        authToken = currentSession?.access_token || null;
      }

      if (!authToken) {
        throw new Error('Please sign in to add items to your cart');
      }

      // Use v2 checkout API for cart with real-time pricing
      const response = await fetch('/api/v2/checkout/cart', {
        method: 'POST',
        headers: {
          'Content-Type': 'application/json',
          'Authorization': `Bearer ${authToken}`,
        },
        credentials: 'include',
        body: JSON.stringify({
          productId,
          quantity,
        }),
      });

      if (!response.ok) {
        if (response.status === 401) {
          throw new Error('Please sign in to add items to your cart');
        }
        
        const errorText = await response.text();
        let errorMessage = 'Failed to add to cart';
        
        try {
          const errorData = JSON.parse(errorText);
          errorMessage = errorData.error || errorMessage;
        } catch {
          errorMessage = `Failed to add to cart (${response.status})`;
        }
        
        throw new Error(errorMessage);
      }

      const data = await response.json();
      
      toast({
        title: 'Added to Cart',
        description: data.message || 'Item has been added to your cart successfully.',
      });

      // Refresh cart to get updated data
      await fetchCart();
      return true;
    } catch (err) {
      const errorMessage = err instanceof Error ? err.message : 'Failed to add item to cart';
      setError(errorMessage);
      toast({
        title: 'Error',
        description: errorMessage,
        variant: 'destructive',
      });
      return false;
    } finally {
      setLoading(false);
    }
  }, [user, session, toast, fetchCart]);

  const updateQuantity = useCallback(async (cartItemId: string, quantity: number): Promise<boolean> => {
    if (!user) {
      return false;
    }

    if (quantity < 1) {
      return removeFromCart(cartItemId);
    }

    try {
      setLoading(true);
      setError(null);

      const response = await fetch(`/api/cart/${cartItemId}`, {
        method: 'PUT',
        headers: {
          'Content-Type': 'application/json',
        },
        credentials: 'include',
        body: JSON.stringify({
          quantity,
        }),
      });

      if (!response.ok) {
        const errorData = await response.json();
        throw new Error(errorData.error || 'Failed to update cart item');
      }

      // Refresh cart to get updated data
      await fetchCart();
      return true;
    } catch (err) {
      const errorMessage = err instanceof Error ? err.message : 'Failed to update cart item';
      setError(errorMessage);
      toast({
        title: 'Error',
        description: errorMessage,
        variant: 'destructive',
      });
      return false;
    } finally {
      setLoading(false);
    }
  }, [user, session, toast, fetchCart]);

  const removeFromCart = useCallback(async (cartItemId: string): Promise<boolean> => {
    if (!user) {
      return false;
    }

    try {
      setLoading(true);
      setError(null);

      const response = await fetch(`/api/cart/${cartItemId}`, {
        method: 'DELETE',
        credentials: 'include',
      });

      if (!response.ok) {
        const errorData = await response.json();
        throw new Error(errorData.error || 'Failed to remove from cart');
      }

      toast({
        title: 'Removed from Cart',
        description: 'Item has been removed from your cart.',
      });

      // Refresh cart to get updated data
      await fetchCart();
      return true;
    } catch (err) {
      const errorMessage = err instanceof Error ? err.message : 'Failed to remove item from cart';
      setError(errorMessage);
      toast({
        title: 'Error',
        description: errorMessage,
        variant: 'destructive',
      });
      return false;
    } finally {
      setLoading(false);
    }
  }, [user, session, toast, fetchCart]);

  const clearCart = useCallback(async (): Promise<boolean> => {
    if (!user || cartItems.length === 0) {
      return false;
    }

    try {
      setLoading(true);
      setError(null);

      // Remove all items one by one
      const promises = cartItems.map(item => 
        fetch(`/api/cart/${item.id}`, { method: 'DELETE', credentials: 'include' })
      );

      const responses = await Promise.all(promises);
      const failed = responses.some(response => !response.ok);

      if (failed) {
        throw new Error('Failed to clear some items from cart');
      }

      toast({
        title: 'Cart Cleared',
        description: 'All items have been removed from your cart.',
      });

      // Refresh cart to get updated data
      await fetchCart();
      return true;
    } catch (err) {
      const errorMessage = err instanceof Error ? err.message : 'Failed to clear cart';
      setError(errorMessage);
      toast({
        title: 'Error',
        description: errorMessage,
        variant: 'destructive',
      });
      return false;
    } finally {
      setLoading(false);
    }
  }, [user, cartItems, toast, fetchCart]);

  const refreshCart = useCallback(async (): Promise<void> => {
    await fetchCart();
  }, [fetchCart]);

  return {
    cartItems,
    totals,
    loading,
    error,
    addToCart,
    updateQuantity,
    removeFromCart,
    clearCart,
    refreshCart,
  };
}<|MERGE_RESOLUTION|>--- conflicted
+++ resolved
@@ -89,42 +89,7 @@
       setLoading(true);
       setError(null);
 
-<<<<<<< HEAD
-      // Get auth token from session
-      let authToken = session?.access_token;
-      
-      // Fallback: get token directly from Supabase if not in context
-      if (!authToken) {
-        const { supabase } = await import('@/lib/supabase/client');
-        const { data: { session: currentSession } } = await supabase.auth.getSession();
-        authToken = currentSession?.access_token || null;
-      }
-
-      // Get destination country and shipping method from localStorage (set by studio)
-      // or default to US/Standard
-      const destinationCountry = typeof window !== 'undefined' 
-        ? (localStorage.getItem('cartDestinationCountry') || 'US')
-        : 'US';
-      const shippingMethod = typeof window !== 'undefined'
-        ? (localStorage.getItem('cartShippingMethod') || 'Standard')
-        : 'Standard';
-
-      // Use v2 checkout API for cart with real-time pricing
-      // Pass destination country and shipping method as query parameters
-      const url = new URL('/api/v2/checkout/cart', window.location.origin);
-      url.searchParams.set('country', destinationCountry);
-      url.searchParams.set('shippingMethod', shippingMethod);
-
-      const response = await fetch(url.toString(), {
-        credentials: 'include',
-        headers: authToken ? {
-          'Authorization': `Bearer ${authToken}`
-        } : {}
-      });
-
-=======
       const response = await fetch('/api/cart', { credentials: 'include' });
->>>>>>> 638e12a0
       if (!response.ok) {
         if (response.status === 401) {
           // User not authenticated - this is expected, don't show as error
